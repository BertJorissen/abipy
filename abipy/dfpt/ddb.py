# coding: utf-8
"""
Python API for the DDB file containing the derivatives of the total Energy wrt different perturbations.
"""
from __future__ import annotations

import sys
import os
import tempfile
import itertools
import numpy as np
import pandas as pd
import abipy.core.abinit_units as abu

from collections import OrderedDict
from functools import lru_cache
from typing import Any, Union, Tuple #, List, Optional
from monty.string import marquee, list_strings
from monty.json import MSONable
from monty.collections import AttrDict, dict2namedtuple
from monty.functools import lazy_property
from monty.termcolor import cprint
from pymatgen.core.units import eV_to_Ha, bohr_to_angstrom, Energy
from pymatgen.util.serialization import pmg_serialize
from abipy.flowtk import AnaddbTask
from abipy.core.mixins import TextFile, Has_Structure, NotebookWriter
from abipy.core.symmetries import AbinitSpaceGroup
from abipy.core.structure import Structure
from abipy.core.kpoints import KpointList, Kpoint
from abipy.iotools import ETSF_Reader
from abipy.tools.numtools import data_from_cplx_mode
from abipy.abio.inputs import AnaddbInput
from abipy.dfpt.phonons import PhononDosPlotter, PhononBandsPlotter
from abipy.dfpt.ifc import InteratomicForceConstants
from abipy.dfpt.elastic import ElasticData
from abipy.dfpt.raman import Raman
from abipy.core.abinit_units import phfactor_ev2units, phunit_tag
from abipy.tools.plotting import (add_fig_kwargs, get_ax_fig_plt, get_axarray_fig_plt, get_figs_plotly, get_fig_plotly,
                                  add_plotly_fig_kwargs, PlotlyRowColDesc, plotlyfigs_to_browser, push_to_chart_studio)
from abipy.tools import duck
from abipy.tools.iotools import ExitStackWithFiles
from abipy.tools.tensors import DielectricTensor, ZstarTensor, Stress
from abipy.abio.robots import Robot


SUBSCRIPT_UNICODE = {
                "0": "₀",
                "1": "₁",
                "2": "₂",
                "3": "₃",
                "4": "₄",
                "5": "₅",
                "6": "₆",
                "7": "₇",
                "8": "₈",
                "9": "₉",
            }


class DdbError(Exception):
    """Error class raised by DDB."""


class AnaddbError(DdbError):
    """
    Exceptions raised when we try to execute |AnaddbTask| in the |DdbFile| methods

    An `AnaddbError` has a reference to the task and to the :class:`EventsReport` that contains
    the error messages of the run.
    """
    def __init__(self, *args, **kwargs):
        self.task, self.report = kwargs.pop("task"), kwargs.pop("report")
        super().__init__(*args, **kwargs)

    def __str__(self):
        lines = ["""\n
    An exception has been raised while executing anaddb in workdir: %s
    Please check the run.err, the run.abo and the job.sh files in the workdir
    and make sure that manager.yml is properly configured.
"""
    % self.task.workdir]
        app = lines.append

        if self.report.errors:
            app("Found %d errors" % len(self.report.errors))
            lines += [str(err) for err in self.report.errors]

        return "\n".join(lines)


class DdbFile(TextFile, Has_Structure, NotebookWriter):
    """
    This object provides an interface to the DDB_ file produced by ABINIT
    as well as methods to compute phonon band structures, phonon DOS, thermodynamic properties etc.

    About the indices (idir, ipert) used by Abinit (Fortran notation):

    * idir in [1, 2, 3] gives the direction (usually reduced direction, cart for strain)
    * ipert in [1, 2, ..., mpert] where mpert = natom + 6

        * ipert in [1, ..., natom] corresponds to atomic perturbations  (reduced directions)
        * ipert = natom + 1 corresponds d/dk  (reduced directions)
        * ipert = natom + 2 corresponds the electric field
        * ipert = natom + 3 corresponds the uniaxial stress (Cartesian directions)
        * ipert = natom + 4 corresponds the shear stress.   (Cartesian directions)

    .. rubric:: Inheritance
    .. inheritance-diagram:: DdbFile
    """
    Error = DdbError

    AnaddbError = AnaddbError

    @classmethod
    def from_file(cls, filepath) -> DdbFile:
        """Needed for the :class:`TextFile` abstract interface."""
        return cls(filepath)

    @classmethod
    def from_string(cls, string: str) -> DdbFile:
        """Build object from string using temporary file."""
        fd, tmp_filepath = tempfile.mkstemp(text=True, prefix="_DDB")
        with open(tmp_filepath, "wt") as fh:
            fh.write(string)

        return cls(tmp_filepath)

    @classmethod
    def from_mpid(cls, material_id, api_key=None, endpoint=None) -> DdbFile:
        """
        Fetch DDB file corresponding to a materials project ``material_id``,
        save it to temporary file and return new DdbFile object.

        Raises: MPRestError if DDB file is not available

        Args:
            material_id (str): Materials Project material_id (e.g., mp-1234).
            api_key (str): A String API key for accessing the MaterialsProject REST interface.
                If None, the code will check if there is a `PMG_MAPI_KEY` in your .pmgrc.yaml.
            endpoint (str): Url of endpoint to access the MaterialsProject REST interface.
                Defaults to the standard Materials Project REST address
        """
        material_id = str(material_id)
        if not material_id.startswith("mp-"):
            raise ValueError("Materials project ID should start with mp-")

        from abipy.core import restapi
        with restapi.get_mprester(api_key=api_key, endpoint=endpoint) as rest:
            ddb_string = rest._make_request("/materials/%s/abinit_ddb" % material_id)

        _, tmpfile = tempfile.mkstemp(prefix=material_id, suffix='_DDB')
        with open(tmpfile, "wt") as fh:
            fh.write(ddb_string)

        return cls(tmpfile)

    @classmethod
    def as_ddb(cls, obj: Any) -> DdbFile:
        """
        Return an instance of |DdbFile| from a generic object `obj`.
        Accepts: DdbFile or filepath
        """
        return obj if isinstance(obj, cls) else cls.from_file(obj)

    def __init__(self, filepath: str):
        super().__init__(filepath)

        self._header = self._parse_header()

        self._structure = Structure.from_abivars(**self.header)
        # Add AbinitSpacegroup (needed in guessed_ngkpt)
        # FIXME: kptopt is not reported in the header --> has_timerev is always set to True
        spgid, has_timerev, h = 0, True, self.header
        self._structure.set_abi_spacegroup(AbinitSpaceGroup(spgid, h.symrel, h.tnons, h.symafm, has_timerev))

        # Add forces to structure.
        if self.cart_forces is not None:
            self._structure.add_site_property("cartesian_forces", self.cart_forces)

        frac_coords = self._read_qpoints()
        self._qpoints = KpointList(self.structure.lattice.reciprocal_lattice, frac_coords, weights=None, names=None)

    def __str__(self) -> str:
        """String representation."""
        return self.to_string()

    def to_string(self, verbose: int = 0) -> str:
        """String representation."""
        lines = []
        app, extend = lines.append, lines.extend

        app(marquee("File Info", mark="="))
        app(self.filestat(as_string=True))
        app("")
        app(self.structure.to_string(verbose=verbose, title="Structure"))
        app("")
        app(marquee("DDB Info", mark="="))
        app("")
        app("Number of q-points in DDB: %d" % len(self.qpoints))
        app("guessed_ngqpt: %s (guess for the q-mesh divisions made by AbiPy)" % self.guessed_ngqpt)
        #if verbose:
        h = self.header
        #app("Important parameters extracted from the header:")
        app("ecut = %f, ecutsm = %f, nkpt = %d, nsym = %d, usepaw = %d" % (h.ecut, h.ecutsm, h.nkpt, h.nsym, h.usepaw))
        app("nsppol %d, nspinor %d, nspden %d, ixc = %d, occopt = %d, tsmear = %f" % (
            h.nsppol, h.nspinor, h.nspden, h.ixc, h.occopt, h.tsmear))
        app("")

        app("Has total energy: %s" % (self.total_energy is not None))
        if self.total_energy is not None:
            app("Total energy: %s" % self.total_energy)
        app("Has forces: %s" % (self.cart_forces is not None))
        if self.cart_stress_tensor is not None:
            app("")
            app("Cartesian stress tensor in GPa with pressure: %.3e (GPa):\n%s" % (
                - self.cart_stress_tensor.trace() / 3, self.cart_stress_tensor))
        else:
            app("Has stress tensor: %s" % (self.cart_stress_tensor is not None))
        app("")
        app("Has (at least one) atomic pertubation: %s" % self.has_at_least_one_atomic_perturbation())
        app("Has (at least one diagonal) electric-field perturbation: %s" %
            self.has_epsinf_terms(select="at_least_one_diagoterm"))
        app("Has (at least one) Born effective charge: %s" % self.has_bec_terms(select="at_least_one"))
        app("Has (all) strain terms: %s" % self.has_strain_terms(select="all"))
        app("Has (all) internal strain terms: %s" % self.has_internalstrain_terms(select="all"))
        app("Has (all) piezoelectric terms: %s" % self.has_piezoelectric_terms(select="all"))
        app("Has (all) dynamical quadrupole terms: %s" % self.has_quadrupole_terms(select="all"))
        #app("Has (at least one) Raman Term: %s" % self.has_raman_terms(select="at_least_one"))

        if verbose:
            # Print q-points
            app(self.qpoints.to_string(verbose=verbose, title="Q-points in DDB"))

        if verbose > 1:
            # Print full header.
            from pprint import pformat
            app(marquee("DDB header", mark="="))
            app(pformat(self.header))

        return "\n".join(lines)

    def get_string(self) -> str:
        """Return string with DDB content."""
        with open(self.filepath, "rt") as fh:
            return fh.read()

    @property
    def structure(self) -> Structure:
        """|Structure| object."""
        return self._structure

    @property
    def natom(self) -> int:
        """Number of atoms in structure."""
        return len(self.structure)

    @property
    def version(self) -> str:
        """DDB Version number (integer)."""
        return self.header["version"]

    @property
    def header(self):
        """
        Dictionary with the values reported in the header section.
        Use e.g. ``ddb.header.ecut`` to access its values
        """
        return self._header

    def _parse_header(self):
        """Parse the header sections. Returns |AttrDict| dictionary."""
        #ixc         7
        #kpt  0.00000000000000D+00  0.00000000000000D+00  0.00000000000000D+00
        #     0.25000000000000D+00  0.00000000000000D+00  0.00000000000000D+00
        self.seek(0)
        keyvals = []
        header_lines = []
        for i, line in enumerate(self):
            header_lines.append(line.rstrip())
            line = line.strip()
            if not line: continue
            if "Version" in line:
                # +DDB, Version number    100401
                version = int(line.split()[-1])

            if line in ("Description of the potentials (KB energies)",
                        "No information on the potentials yet",
                        "Description of the PAW dataset(s)"):
                # Skip section with psps info.
                break

            # header starts here
            if i >= 6:
                # Python does not support exp format with D
                line = line.replace("D+", "E+").replace("D-", "E-")
                tokens = line.split()
                key = None
                try:
                    try:
                        float(tokens[0])
                        parse = float if "." in tokens[0] else int
                        keyvals[-1][1].extend(list(map(parse, tokens)))
                    except ValueError:
                        # We have a new key
                        key = tokens.pop(0)
                        parse = float if "." in tokens[0] else int
                        keyvals.append((key, list(map(parse, tokens))))
                except Exception as exc:
                    raise RuntimeError("Exception:\n%s\nwhile parsing ddb header line:\n%s" %
                                       (str(exc), line))

        # add the potential information
        for line in self:
            if "Database of total energy derivatives" in line:
                break
            header_lines.append(line.rstrip())

        h = AttrDict(version=version, lines=header_lines)
        for key, value in keyvals:
            if len(value) == 1: value = value[0]
            h[key] = value

        # Convert to array. Note that znucl is converted into integer
        # to avoid problems with pymatgen routines that expect integer Z
        # This of course will break any code for alchemical mixing.
        arrays = {
            "acell": dict(shape=(3, ), dtype=float),
            "amu": dict(shape=(h.ntypat, ), dtype=float),
            "kpt": dict(shape=(h.nkpt, 3), dtype=float),
            "ngfft": dict(shape=(3, ), dtype=int),
            # This is problematic because not all occupation factors are written
            #"occ": dict(shape=(h.nsppol, h.nkpt, h.nband), dtype=float),
            "rprim": dict(shape=(3, 3), dtype=float),
            "spinat": dict(shape=(h.natom, 3), dtype=float),
            "symrel": dict(shape=(h.nsym, 3, 3), dtype=int),
            "tnons": dict(shape=(h.nsym, 3), dtype=float),
            "xred":  dict(shape=(h.natom, 3), dtype=float),
            # In principle these two quantities are double but here we convert to int
            # Alchemical mixing is therefore ignored.
            "znucl": dict(shape=(h.ntypat,), dtype=int),
            "zion": dict(shape=(h.ntypat,), dtype=int),
            "symafm": dict(shape=(h.nsym,), dtype=int),
            "wtk": dict(shape=(h.nkpt,), dtype=float),
        }

        for k, ainfo in arrays.items():
            try:
                h[k] = np.reshape(np.array(h[k], dtype=ainfo["dtype"]), ainfo["shape"])
            except Exception as exc:
                print("While Trying to reshape", k)
                raise exc

        # Transpose symrel because Abinit write matrices by columns.
        h.symrel = np.array([s.T for s in h.symrel])

        return h

    def _read_qpoints(self):
        """Read the list q-points from the DDB file. Returns |numpy-array|."""
        # 2nd derivatives (non-stat.)  - # elements :      36
        # qpt  2.50000000E-01  0.00000000E+00  0.00000000E+00   1.0

        # Since there are multiple occurrences of qpt in the DDB file
        # we use seen to remove duplicates.
        self.seek(0)
        tokens, seen = [], set()

        for line in self:
            line = line.strip()
            if line.startswith("qpt") and line not in seen:
                seen.add(line)
                tokens.append(line.replace("qpt", ""))

        qpoints, weights = [], []
        for tok in tokens:
            nums = list(map(float, tok.split()))
            qpoints.append(nums[:3])
            weights.append(nums[3])

        return np.reshape(qpoints, (-1, 3))

    @lazy_property
    def computed_dynmat(self):
        """
        OrderedDict mapping q-point object to --> pandas Dataframe.
        The |pandas-DataFrame| contains the columns: "idir1", "ipert1", "idir2", "ipert2", "cvalue"
        and (idir1, ipert1, idir2, ipert2) as index.

        .. note::

            The indices follow the Abinit (Fortran) notation so they start at 1.
        """
        # TODO: Create mapping [(idir1, ipert1), (idir2, ipert2)] --> element
        df_columns = "idir1 ipert1 idir2 ipert2 cvalue".split()

        dynmat = OrderedDict()
        for block in self.blocks:
            # skip the blocks that are not related to second order derivatives
            first_line = block["data"][0].strip()
            if not first_line.startswith("2nd derivatives"):
                continue

            # Build q-point object.
            qpt = Kpoint(frac_coords=block["qpt"], lattice=self.structure.reciprocal_lattice, weight=None, name=None)

            # Build pandas dataframe with df_columns and (idir1, ipert1, idir2, ipert2) as index.
            # Each line in data represents an element of the dynamical matric
            # idir1 ipert1 idir2 ipert2 re_D im_D
            df_rows, df_index = [], []
            for line in block["data"]:
                line = line.strip()
                if line.startswith("2nd derivatives") or line.startswith("qpt"):
                    continue
                try:
                    toks = line.split()
                    idir1, ipert1 = p1 = (int(toks[0]), int(toks[1]))
                    idir2, ipert2 = p2 = (int(toks[2]), int(toks[3]))
                    toks[4] = toks[4].replace("D", "E")
                    toks[5] = toks[5].replace("D", "E")
                    cvalue = float(toks[4]) + 1j*float(toks[5])
                except Exception as exc:
                    cprint("exception while parsing line: %s" % line, "red")
                    raise exc

                df_index.append(p1 + p2)
                df_rows.append(dict(idir1=idir1, ipert1=ipert1, idir2=idir2, ipert2=ipert2, cvalue=cvalue))

            dynmat[qpt] = pd.DataFrame(df_rows, index=df_index, columns=df_columns)

        return dynmat

    @lazy_property
    def blocks(self):
        """
        DDB blocks. List of dictionaries, Each dictionary contains the following keys.
        "qpt" with the reduced coordinates of the q-point.
        "data" that is a list of strings with the entries of the dynamical matrix for this q-point.
        """
        return self._read_blocks()

    def _read_blocks(self):
        # skip until the beginning of the db
        self.seek(0)
        while "Number of data blocks" not in self._file.readline():
            pass

        blocks = []
        block_lines = []
        qpt = None
        dord = None
        qpt3 = None

        for line in self:
            # skip empty lines
            if line.isspace():
                continue

            if "List of bloks and their characteristics" in line:
                # add last block when we reach the last part of the file.
                # This line is present only if DDB has been produced by mrgddb
                if block_lines:
                    blocks.append({"data": block_lines, "qpt": qpt, "qpt3": qpt3, "dord": dord})
                    block_lines = []
                    qpt = None
                    qpt3 = None
                break

            # Don't use lstring because we may reuse block_lines to write new DDB.
            line = line.rstrip()

            # new block --> detect order
            if "# elements" in line:
                if block_lines:
                    blocks.append({"data": block_lines, "qpt": qpt, "qpt3": qpt3, "dord": dord})

                tokens = line.split()
                num_elements = int(tokens[-1])
                s = " ".join(tokens[:2])
                dord = {"Total energy": 0,
                        "1st derivatives": 1,
                        "2nd derivatives": 2,
                        "3rd derivatives": 3}.get(s, None)
                if dord is None:
                    raise RuntimeError("Cannot detect derivative order from string: `%s`" % s)

                block_lines = []
                qpt = None
                qpt3 = None

            block_lines.append(line)
            if dord == 2 and "qpt" in line:
                qpt = list(map(float, line.split()[1:4]))

            # if needed accumulate the qpt coords in qpt3. stop when they reach 3.
            if dord == 3:
                if "qpt" in line:
                    qpt3 = [list(map(float, line.split()[1:4]))]
                elif qpt3 and len(qpt3) < 3:
                    qpt3.append(list(map(float, line.split()[:3])))

        if block_lines:
            blocks.append({"data": block_lines, "qpt": qpt, "qpt3": qpt3, "dord": dord})

        return blocks

    @property
    def qpoints(self):
        """|KpointList| object with the list of q-points in reduced coordinates."""
        return self._qpoints

    def has_qpoint(self, qpoint) -> bool:
        """True if the DDB file contains this q-point."""
        #qpoint = Kpoint.as_kpoint(qpoint, self.structure.reciprocal_lattice)
        try:
            self.qpoints.index(qpoint)
            return True
        except ValueError:
            return False

    def qindex(self, qpoint) -> int:
        """
        The index of the q-point in the internal list of q-points.
        Accepts: |Kpoint| instance or integer.
        """
        if duck.is_intlike(qpoint):
            return int(qpoint)
        else:
            return self.qpoints.index(qpoint)

    @lazy_property
    def guessed_ngqpt(self):
        """
        Guess for the q-mesh divisions (ngqpt) inferred from the list of
        q-points found in the DDB file.

        .. warning::

            The mesh may not be correct if the DDB file contains points belonging
            to different meshes and/or the Q-mesh is shifted.
        """
        return self._guess_ngqpt()

    def _guess_ngqpt(self):
        """
        This function tries to figure out the value of ngqpt from the list of
        points reported in the DDB file.
        """
        if not self.qpoints: return None
        # Build the union of the stars of the q-points.
        all_qpoints = np.empty((len(self.qpoints) * len(self.structure.abi_spacegroup), 3))
        count = 0
        for qpoint in self.qpoints:
            for op in self.structure.abi_spacegroup:
                all_qpoints[count] = op.rotate_k(qpoint.frac_coords, wrap_tows=False)
                count += 1

        # Replace zeros with np.inf
        for q in all_qpoints:
            q[q == 0] = np.inf

        # Compute the minimum of the fractional coordinates along the 3 directions and invert
        smalls = np.abs(all_qpoints).min(axis=0)
        smalls[smalls == 0] = 1
        ngqpt = np.rint(1 / smalls)
        ngqpt[ngqpt == 0] = 1

        return np.array(ngqpt, dtype=int)

    @lazy_property
    def params(self) -> dict:
        """:class:`OrderedDict` with parameters that might be subject to convergence studies."""
        names = ("nkpt", "nsppol", "ecut", "tsmear", "occopt", "ixc", "nband", "usepaw")
        od = OrderedDict()
        for k in names:
            od[k] = self.header[k]
        return od

    def _add_params(self, obj):
        """Add params (meta variable) to object ``obj``. Usually a phonon bands or phonon dos object."""
        if not hasattr(obj, "params"):
            raise TypeError("object %s does not have `params` attribute" % type(obj))
        obj.params.update(self.params)

    @lazy_property
    def total_energy(self):
        """
        Total energy in eV. None if not available.
        """
        for block in self.blocks:
            if block["dord"] == 0:
                ene_ha = float(block["data"][1].split()[0].replace("D", "E"))
                return Energy(ene_ha, "Ha").to("eV")
        return None

    @lazy_property
    def cart_forces(self):
        """
        Cartesian forces in eV / Ang
        None if not available i.e. if the GS DDB has not been merged.
        """
        for block in self.blocks:
            if block["dord"] != 1: continue
            natom = len(self.structure)
            fred = np.empty((natom, 3))
            for line in block["data"][1:]:
                idir, ipert, fval = line.split()[:3]
                # F --> C
                idir, ipert = int(idir) - 1, int(ipert) - 1
                if ipert < natom:
                    fred[ipert, idir] = float(fval.replace("D", "E"))

            # Fred stores d(etotal)/d(xred)
            # this array has *not* been corrected by enforcing
            # the translational symmetry, namely that the sum of force
            # on all atoms is not necessarly zero.
            # Compute fcart using same code as in fred2fcart.
            # Note conversion to cartesian coordinates (bohr) AND
            # negation to make a force out of a gradient.
            gprimd = self.structure.reciprocal_lattice.matrix / (2 * np.pi) * abu.Bohr_Ang
            #fcart = - np.matmul(fred, gprimd)
            fcart = - np.matmul(fred, gprimd.T)
            # Subtract off average force from each force component
            favg = fcart.sum(axis=0) / len(self.structure)
            fcart -= favg

            return fcart * abu.Ha_eV / abu.Bohr_Ang

        return None

    @lazy_property
    def cart_stress_tensor(self):
        """
        |Stress| tensor in cartesian coordinates (GPa units). None if not available.
        """
        for block in self.blocks:
            if block["dord"] != 1: continue
            svoigt = np.empty(6)
            # Abinit stress is in cart coords and Ha/Bohr**3
            # Map (idir, ipert) --> voigt
            uniax, shear = len(self.structure) + 3, len(self.structure) + 4
            dirper2voigt = {
                (1, uniax): 0,
                (2, uniax): 1,
                (3, uniax): 2,
                (1, shear): 3,
                (2, shear): 4,
                (3, shear): 5}

            for line in block["data"][1:]:
                idir, ipert, fval = line.split()[:3]
                idp = int(idir), int(ipert)
                if idp in dirper2voigt:
                    svoigt[dirper2voigt[idp]] = float(fval.replace("D", "E"))

            # Convert from Ha/Bohr^3 to GPa
            return Stress.from_voigt(svoigt * abu.HaBohr3_GPa)

        return None

    def has_lo_to_data(self, select: str ="at_least_one") -> bool:
        """
        True if the DDB file contains the data required to compute the LO-TO splitting.
        """
        return self.has_epsinf_terms(select=select) and self.has_bec_terms(select=select)

    @lru_cache(typed=True)
    def has_at_least_one_atomic_perturbation(self, qpt=None) -> bool:
        """
        True if the DDB file contains info on (at least one) atomic perturbation.
        If the coordinates of a q point are provided only the specified qpt will be considered.
        """
        natom = len(self.structure)
        ap_list = list(itertools.product(range(1, 4), range(1, natom + 1)))

        for qpt_dm, df in self.computed_dynmat.items():
            if qpt is not None and qpt_dm != qpt: continue

            index_set = set(df.index)
            for p1 in ap_list:
                for p2 in ap_list:
                    p12 = p1 + p2
                    if p12 in index_set: return True

        return False

    @lru_cache(typed=True)
    def has_epsinf_terms(self, select="at_least_one") -> bool:
        """
        True if the DDB file contains info on the electric-field perturbation.

        Args:
            select: Possible values in ["at_least_one", "at_least_one_diagoterm", "all"]
                If select == "at_least_one", we check if there's at least one entry
                associated to the electric field and we assume that anaddb will be able
                to reconstruct the full tensor by symmetry.
                "at_least_one_diagoterm" is similar but it only checks for the presence of one diagonal term.
                If select == "all", all tensor components must be present in the DDB file.
        """
        gamma = Kpoint.gamma(self.structure.reciprocal_lattice)
        if gamma not in self.computed_dynmat:
            return False

        index_set = set(self.computed_dynmat[gamma].index)

        natom = len(self.structure)
        ep_list = list(itertools.product(range(1, 4), [natom + 2]))
        for p1 in ep_list:
            for p2 in ep_list:
                p12 = p1 + p2
                p21 = p2 + p1
                if select == "at_least_one":
                    if p12 in index_set: return True
                elif select == "at_least_one_diagoterm":
                    if p12 == p21 and p12 in index_set:
                        return True
                elif select == "all":
                    if p12 not in index_set and p21 not in index_set:
                        return False
                else:
                    raise ValueError("Wrong select %s" % str(select))

        return False if select in ("at_least_one", "at_least_one_diagoterm") else True

    @lru_cache(typed=True)
    def has_bec_terms(self, select: str = "at_least_one") -> bool:
        """
        True if the DDB file contains info on the Born effective charges.

        Args:
            select: Possible values in ["at_least_one", "all"]
                By default, we check if there's at least one entry associated to atomic displacement
                and electric field and we assume that anaddb will be able to reconstruct the full tensor by symmetry.
                If select == "all", all bec components must be present in the DDB file.
        """
        gamma = Kpoint.gamma(self.structure.reciprocal_lattice)
        if gamma not in self.computed_dynmat:
            return False
        index_set = set(self.computed_dynmat[gamma].index)
        natom = len(self.structure)
        ep_list = list(itertools.product(range(1, 4), [natom + 2]))
        ap_list = list(itertools.product(range(1, 4), range(1, natom + 1)))

        # helper function to get the value, since has a cumbersome notation
        # when dealing with tuples as indices
        dmg = self.computed_dynmat[gamma]

        def non_zero_value(ind):
            if ind not in index_set:
                return False
            v = dmg.loc[[ind]].iloc[0].cvalue
            return v != 0.0

        # if the BECs perturbations are not calculated, abinit can set all
        # of them to 0 and writes them in the DDB. To be considered
        # as present at lest one should be different from zero.
        not_all_zero = False

        for ap1 in ap_list:
            for ep2 in ep_list:
                p12 = ap1 + ep2
                p21 = ep2 + ap1
                if select == "at_least_one":
                    if (p12 in index_set and non_zero_value(p12)) or \
                            (p21 in index_set and non_zero_value(p21)):
                        return True
                elif select == "all":
                    if p12 not in index_set and p21 not in index_set:
                        return False
                    not_all_zero = not_all_zero or non_zero_value(p12) or non_zero_value(p21)
                else:
                    raise ValueError("Wrong select %s" % str(select))

        return False if select == "at_least_one" else not_all_zero

    @lru_cache(typed=True)
    def has_strain_terms(self, select: str = "all") -> bool:
        """
        True if the DDB file contains info on the (clamped-ion) strain perturbation
        (i.e. 2nd order derivatives wrt strain)

        Args:
            select: Possible values in ["at_least_one", "all"]
                If select == "at_least_one", we check if there's at least one entry associated to the strain.
                and we assume that anaddb will be able to reconstruct the full tensor by symmetry.
                If select == "all", all tensor components must be present in the DDB file.

        .. note::

            As anaddb is not yet able to reconstruct the strain terms by symmetry,
            the default value for select is "all"
        """
        gamma = Kpoint.gamma(self.structure.reciprocal_lattice)
        if gamma not in self.computed_dynmat:
            return False

        index_set = set(self.computed_dynmat[gamma].index)

        natom = len(self.structure)
        sp_list = list(itertools.product(range(1, 4), [natom + 3, natom + 4]))
        for p1 in sp_list:
            for p2 in sp_list:
                p12 = p1 + p2
                p21 = p2 + p1
                if select == "at_least_one":
                    if p12 in index_set: return True
                elif select == "all":
                    if p12 not in index_set and p21 not in index_set:
                        #print("p12", p12, "not in index_set")
                        return False
                else:
                    raise ValueError("Wrong select %s" % str(select))

        return False if select == "at_least_one" else True

    @lru_cache(typed=True)
    def has_internalstrain_terms(self, select: str = "all") -> bool:
        """
        True if the DDB file contains internal strain terms
        i.e "off-diagonal" 2nd order derivatives wrt (strain, atomic displacement)

        Args:
            select: Possible values in ["at_least_one", "all"]
                If select == "at_least_one", we check if there's at least one entry associated to the strain.
                and we assume that anaddb will be able to reconstruct the full tensor by symmetry.
                If select == "all", all tensor components must be present in the DDB file.

        .. note::

            As anaddb is not yet able to reconstruct the strain terms by symmetry,
            the default value for select is "all"
        """
        gamma = Kpoint.gamma(self.structure.reciprocal_lattice)
        if gamma not in self.computed_dynmat:
            return False

        index_set = set(self.computed_dynmat[gamma].index)

        natom = len(self.structure)
        sp_list = list(itertools.product(range(1, 4), [natom + 3, natom + 4]))
        ap_list = list(itertools.product(range(1, 4), range(1, natom + 1)))
        for p1 in sp_list:
            for p2 in ap_list:
                p12 = p1 + p2
                p21 = p2 + p1
                if select == "at_least_one":
                    if p12 in index_set: return True
                elif select == "all":
                    if p12 not in index_set and p21 not in index_set:
                        #print("p12", p12, "non in index")
                        return False
                else:
                    raise ValueError("Wrong select %s" % str(select))

        return False if select == "at_least_one" else True

    @lru_cache(typed=True)
    def has_piezoelectric_terms(self, select: str = "all") -> bool:
        """
        True if the DDB file contains piezoelectric terms
        i.e "off-diagonal" 2nd order derivatives wrt (electric_field, strain)

        Args:
            select: Possible values in ["at_least_one", "all"]
                If select == "at_least_one", we check if there's at least one entry associated to the strain.
                and we assume that anaddb will be able to reconstruct the full tensor by symmetry.
                If select == "all", all tensor components must be present in the DDB file.

        .. note::

            As anaddb is not yet able to reconstruct the (strain, electric) terms by symmetry,
            the default value for select is "all"
        """
        gamma = Kpoint.gamma(self.structure.reciprocal_lattice)
        if gamma not in self.computed_dynmat:
            return False

        index_set = set(self.computed_dynmat[gamma].index)

        natom = len(self.structure)
        sp_list = list(itertools.product(range(1, 4), [natom + 3, natom + 4]))
        ep_list = list(itertools.product(range(1, 4), [natom + 2]))
        for p1 in sp_list:
            for p2 in ep_list:
                p12 = p1 + p2
                p21 = p2 + p1
                if select == "at_least_one":
                    if p12 in index_set: return True
                elif select == "all":
                    if p12 not in index_set and p21 not in index_set: return False
                else:
                    raise ValueError("Wrong select %s" % str(select))

        return False if select == "at_least_one" else True

    def get_quadrupole_raw_dataframe(self, with_index_list: bool = False):
        """
        Return pandas Dataframe with the dynamical quadrupoles.
        In with_index_list is True, the list of with the 3 (idir, ipert) tuples is returned.
        Return None or (None, None) is the DDB does not contain Q*.

        .. note::

            These are the raw terms computed with DFPT before the extra symmetrization
            performed in anaddb.
        """
        not_found = (None, None) if with_index_list else None

        # Find the block with 3rd order (long wave) derivatives
        for block in self.blocks:
            if block["dord"] == 3 and "(long wave)" in block["data"][0]:
                break
        else:
            return not_found

        # In a system with 2 atoms we have:
        # (Efield_perts, atomic_perts, d/dq) e.g.
        # (1-3, 4), (1-3, 1:natom), (1:3, 10)

        # 3rd derivatives (long wave)  - # elements :      54
        # qpt  0.00000000E+00  0.00000000E+00  0.00000000E+00   1.0
        #      0.00000000E+00  0.00000000E+00  0.00000000E+00   1.0
        #      0.00000000E+00  0.00000000E+00  0.00000000E+00   1.0
        #   1   4   1   1   1  10  0.00000000000000D+00  0.23577723560036D+02
        #   2   4   1   1   1  10  0.00000000000000D+00 -0.11788862271774D+02

        natom = len(self.structure)
        #ap_list = list(itertools.product(range(1, 4), range(1, natom + 1)))
        #ep_list = list(itertools.product(range(1, 4), [natom + 2]))
        #ddq_list = list(itertools.product(range(1, 4), [natom + 8]))

        index_list = []
        rows = []
        for i, line in enumerate(block["data"]):
            if i <= 3: continue
            # Python does not support exp format with D
            line = line.replace("D+", "E+").replace("D-", "E-")
            tokens = line.split()
            inds = tuple(map(int, tokens[:6]))
            #print(inds)
            if inds[1] != 4 or inds[3] > natom: continue
            vals = tuple(map(float, tokens[6:8]))
            index_list.append(inds)
            rows.append({"idir_e": inds[0], "idir_atm": inds[2], "iatm": inds[3], "idir_ddq": inds[4],
                         "re": vals[0], "imag": vals[1]})

        df = pd.DataFrame(rows, columns=list(rows[0].keys())) if rows else None

        return (df, index_list) if with_index_list else df

    @lru_cache(typed=True)
    def has_quadrupole_terms(self, select: str ="all") -> bool:
        """
        True if the DDB file contains dynamical quadrupoles
        i.e the 3rd order derivatives wrt (electric_field, atomic_perturbation_gamma, q-wavevector)

        Args:
            select: Possible values in ["at_least_one", "all"]
                If select == "at_least_one", we check if there's at least one entry associated to Q*
                If select == "all", all tensor components must be present in the DDB file.

        .. note::

            As anaddb is not yet able to reconstruct all the Q* entries by symmetry,
            the default value for select is "all"
        """
        df, index_list = self.get_quadrupole_raw_dataframe(with_index_list=True)
        if df is None: return False

        natom = len(self.structure)
        ap_list = list(itertools.product(range(1, 4), range(1, natom + 1)))
        ep_list = list(itertools.product(range(1, 4), [natom + 2]))
        ddq_list = list(itertools.product(range(1, 4), [natom + 8]))

        if select == "at_least_one": return True

        all_quad_perts = set(itertools.product(ep_list, ap_list, ddq_list))
        quad_perts = set(((t[0], t[1]), (t[2], t[3]), (t[4], t[5])) for t in index_list)
        #print("all_quad_perts:", all_quad_perts)
        #print("quad_perts:", quad_perts)

        return all_quad_perts == quad_perts

    #@lru_cache(typed=True)
    #def has_raman_terms(select="all"):
    #    self.inds3_gamma
    # 3rd derivatives              - # elements :     189
    # qpt  0.00000000E+00  0.00000000E+00  0.00000000E+00   1.0
    #      0.00000000E+00  0.00000000E+00  0.00000000E+00   1.0
    #      0.00000000E+00  0.00000000E+00  0.00000000E+00   1.0
    #   1   4   1   4   1   1 -0.26103715924870D+02  0.00000000000000D+00
    #   2   4   1   4   1   1  0.13051857884314D+02  0.00000000000000D+00
    #   3   4   1   4   1   1  0.13051857884314D+02  0.00000000000000D+00
    #   1   4   2   4   1   1  0.13051857893700D+02  0.00000000000000D+00
    #   2   4   2   4   1   1  0.00000000000000D+00  0.00000000000000D+00
    #   3   4   2   4   1   1  0.00000000000000D+00  0.00000000000000D+00

    def view_phononwebsite(self, browser=None, verbose=0, dryrun=False, **kwargs):
        """
        Invoke anaddb to compute phonon bands.
        Produce JSON file that can be parsed from the phononwebsite_ and open it in ``browser``.

        Args:
            browser: Open webpage in ``browser``. Use default $BROWSER if None.
            verbose: Verbosity level
            dryrun: Activate dryrun mode for unit testing purposes.
            kwargs: Passed to ``anaget_phbst_and_phdos_files``.

        Return: Exit status
        """
        # Call anaddb to get phonon bands.
        if "nqsmall" not in kwargs: kwargs["nqsmall"] = 0
        phbst_file, phdos_file = self.anaget_phbst_and_phdos_files(**kwargs)
        phbands = phbst_file.phbands
        phbst_file.close()

        return phbands.view_phononwebsite(browser=browser, verbose=verbose, dryrun=dryrun)

    def yield_figs(self, **kwargs):  # pragma: no cover
        """
        This function *generates* a predefined list of matplotlib figures with minimal input from the user.
        """
        yield self.structure.plot(show=False)
        yield self.qpoints.plot(show=False)
        yield self.structure.plot_bz(show=False)

    def yield_plotly_figs(self, **kwargs):  # pragma: no cover
        """
        This function *generates* a predefined list of plotly figures with minimal input from the user.
        """
        yield self.structure.plotly(show=False)
        yield self.qpoints.plotly(show=False)
        yield self.structure.plotly_bz(show=False)

    def anaget_phmodes_at_qpoint(self, qpoint=None, asr=2, chneut=1, dipdip=1, dipquad=1, quadquad=1,
                                 ifcflag=0, workdir=None, mpi_procs=1, manager=None, verbose=0,
                                 lo_to_splitting=False, spell_check=True,
                                 directions=None, anaddb_kwargs=None, return_input=False):
        """
        Execute anaddb to compute phonon modes at the given q-point. Non analytical contribution
        can be added if qpoint is Gamma and required elements are present in the DDB.

        Args:
            qpoint: Reduced coordinates of the qpoint where phonon modes are computed.
            asr, chneut, dipdip, dipquad, quadquad: Anaddb input variable. See official documentation.
            workdir: Working directory. If None, a temporary directory is created.
            mpi_procs: Number of MPI processes to use.
            manager: |TaskManager| object. If None, the object is initialized from the configuration file
            verbose: verbosity level. Set it to a value > 0 to get more information.
            lo_to_splitting: Allowed values are [True, False, "automatic"]. Defaults to False
                If True the LO-TO splitting will be calculated if qpoint == Gamma and the non_anal_directions
                non_anal_phfreqs attributes will be addeded to the phonon band structure.
                "automatic" activates LO-TO if the DDB file contains the dielectric tensor and Born effective charges.
            directions: list of 3D directions along which the LO-TO splitting will be calculated. If None the three
                cartesian direction will be used.
            anaddb_kwargs: additional kwargs for anaddb.
            return_input: True if |AnaddbInput| object should be returned as 2nd argument

        Return: |PhononBands| object.
        """
        if qpoint is None:
            qpoint = self.qpoints[0]
            if len(self.qpoints) != 1:
                raise ValueError("%s contains %s qpoints and the choice is ambiguous.\n"
                                 "Please specify the qpoint." % (self, len(self.qpoints)))

        return self.anaget_phmodes_at_qpoints(qpoints=[qpoint], asr=asr, chneut=chneut, dipdip=dipdip,
                                              dipquad=dipquad, quadquad=quadquad, ifcflag=ifcflag,
                                              workdir=workdir, mpi_procs=mpi_procs, manager=manager,
                                              verbose=verbose, lo_to_splitting=lo_to_splitting, spell_check=spell_check,
                                              directions=directions, anaddb_kwargs=anaddb_kwargs, return_input=return_input)

    def anaget_phmodes_at_qpoints(self, qpoints=None, asr=2, chneut=1, dipdip=1, dipquad=1, quadquad=1,
                                  ifcflag=0, ngqpt=None, workdir=None, mpi_procs=1, manager=None, verbose=0,
                                  lo_to_splitting=False,
                                  spell_check=True, directions=None, anaddb_kwargs=None, return_input=False):
        """
        Execute anaddb to compute phonon modes at the given list of q-points. Non analytical contribution
        can be added if Gamma belongs to the list and required elements are present in the DDB.
        If the list of q-points contains points that are not present in the DDB the values will be
        interpolated provided ifcflag is set to 1.

        Args:
            qpoints: Reduced coordinates of a list of qpoints where phonon modes are computed.
            asr, chneut, dipdip, dipquad, quadquad, ifcflag: Anaddb input variable. See official documentation.
            ngqpt: Number of divisions for the q-mesh in the DDB file. Auto-detected if None (default).
            workdir: Working directory. If None, a temporary directory is created.
            mpi_procs: Number of MPI processes to use.
            manager: |TaskManager| object. If None, the object is initialized from the configuration file
            verbose: verbosity level. Set it to a value > 0 to get more information.
            lo_to_splitting: Allowed values are [True, False, "automatic"]. Defaults to False
                If True the LO-TO splitting will be calculated if qpoint == Gamma and the non_anal_directions
                non_anal_phfreqs attributes will be addeded to the phonon band structure.
                "automatic" activates LO-TO if the DDB file contains the dielectric tensor and Born effective charges.
            directions: list of 3D directions along which the LO-TO splitting will be calculated. If None the three
                cartesian direction will be used.
            anaddb_kwargs: additional kwargs for anaddb.
            return_input: True if |AnaddbInput| object should be returned as 2nd argument

        Return: |PhononBands| object.
        """
        if qpoints is None:
            qpoints = self.qpoints

        if ifcflag == 0:
            try:
                iqs = [self.qindex(q) for q in qpoints]
            except Exception:
                raise ValueError("input qpoint %s not in %s.\nddb.qpoints:\n%s" % (
                    qpoints, self.filepath, self.qpoints))

            qpoints = [self.qpoints[iq] for iq in iqs]
        else:
            rl = self.structure.lattice.reciprocal_lattice
            qpoints = [Kpoint(qc, rl) for qc in qpoints]
            if ngqpt is None:
                ngqpt = self.guessed_ngqpt

        gamma = None
        for q in qpoints:
            if q.is_gamma():
                gamma = q

        if lo_to_splitting == "automatic":
            lo_to_splitting = self.has_lo_to_data() and gamma and dipdip != 0

        # if lo_to_splitting and gamma and not self.has_lo_to_data():
        #     cprint("lo_to_splitting set to True but Eps_inf and Becs are not available in DDB %s:" % self.filepath)

        inp = AnaddbInput.modes_at_qpoints(self.structure, qpoints, asr=asr, chneut=chneut, dipdip=dipdip,
                                           dipquad=dipquad, quadquad=quadquad,
                                           ifcflag=ifcflag, ngqpt=ngqpt, lo_to_splitting=lo_to_splitting, directions=directions,
                                           anaddb_kwargs=anaddb_kwargs, spell_check=spell_check)

        task = self._run_anaddb_task(inp, mpi_procs, workdir, manager, verbose)

        with task.open_phbst() as ncfile:
            if lo_to_splitting and gamma:
                anaddbnc_path = task.outpath_from_ext("anaddb.nc")
                ncfile.phbands.read_non_anal_from_file(anaddbnc_path)

            print("Calculation completed.\nAnaddb results available in dir:", task.workdir)
            return ncfile.phbands if not return_input else (ncfile.phbands, inp)

    def anaget_phbst_and_phdos_files(self, nqsmall=10, qppa=None, ndivsm=20, line_density=None, asr=2, chneut=1,
                                     dipdip=1, dipquad=1, quadquad=1,
                                     dos_method="tetra", lo_to_splitting="automatic", ngqpt=None, qptbounds=None,
                                     anaddb_kwargs=None, with_phonopy_obj=False, verbose=0, spell_check=True,
                                     mpi_procs=1, workdir=None, manager=None, return_input=False):
        """
        Execute anaddb to compute the phonon band structure and the phonon DOS.
        Return contex manager that closes the files automatically.

        .. important::

            Use:

                with ddb.anaget_phbst_and_phdos_files(...) as g:
                    phbst_file, phdos_file = g[0], g[1]

            to ensure the netcdf files are closed instead of:

                phbst_file, phdos_file = ddb.anaget_phbst_and_phdos_files(...)

        Args:
            nqsmall: Defines the homogeneous q-mesh used for the DOS. Gives the number of divisions
                used to sample the smallest lattice vector. If 0, DOS is not computed and
                (phbst, None) is returned.
            qppa: Defines the homogeneous q-mesh used for the DOS in units of q-points per reciproval atom.
                Overrides nqsmall.
            ndivsm: Number of division used for the smallest segment of the q-path.
            line_density: Defines the a density of k-points per reciprocal atom to plot the phonon dispersion.
                Overrides ndivsm.
            asr, chneut, dipdip, dipquad, quadquad: Anaddb input variable. See official documentation.
            dos_method: Technique for DOS computation in  Possible choices: "tetra", "gaussian" or "gaussian:0.001 eV".
                In the later case, the value 0.001 eV is used as gaussian broadening.
            lo_to_splitting: Allowed values are [True, False, "automatic"]. Defaults to "automatic"
                If True the LO-TO splitting will be calculated and the non_anal_directions
                and the non_anal_phfreqs attributes will be addeded to the phonon band structure.
                "automatic" activates LO-TO if the DDB file contains the dielectric tensor and Born effective charges.
            ngqpt: Number of divisions for the q-mesh in the DDB file. Auto-detected if None (default).
            qptbounds: Boundaries of the path. If None, the path is generated from an internal database
                depending on the input structure.
            anaddb_kwargs: additional kwargs for anaddb.
            with_phonopy_obj: if True the IFC will be calculated and used to generate an instance of a Phonopy
                object as an attribute of PhononBands.
            verbose: verbosity level. Set it to a value > 0 to get more information.
            mpi_procs: Number of MPI processes to use.
            workdir: Working directory. If None, a temporary directory is created.
            manager: |TaskManager| object. If None, the object is initialized from the configuration file.
            return_input: True if |AnaddbInput| object should be attached to the Context manager.

        Returns: Context manager with two files:
            |PhbstFile| with the phonon band structure.
            |PhdosFile| with the the phonon DOS.
        """
        if ngqpt is None: ngqpt = self.guessed_ngqpt

        if lo_to_splitting == "automatic":
            lo_to_splitting = self.has_lo_to_data() and dipdip != 0

        if lo_to_splitting and not self.has_lo_to_data():
            cprint("lo_to_splitting is True but Eps_inf and Becs are not available in DDB: %s" % self.filepath, "yellow")

        inp = AnaddbInput.phbands_and_dos(
            self.structure, ngqpt=ngqpt, ndivsm=ndivsm, line_density=line_density,
            nqsmall=nqsmall, qppa=qppa, q1shft=(0, 0, 0), qptbounds=qptbounds,
            asr=asr, chneut=chneut, dipdip=dipdip, dipquad=dipquad, quadquad=quadquad,
            dos_method=dos_method, lo_to_splitting=lo_to_splitting,
            with_ifc=with_phonopy_obj, anaddb_kwargs=anaddb_kwargs, spell_check=spell_check)

        task = self._run_anaddb_task(inp, mpi_procs, workdir, manager, verbose)

        # Use ExitStackWithFiles so that caller can use with contex manager.
        exit_stack = ExitStackWithFiles()

        # Open file and add metadata to phbands from DDB
        # TODO: in principle phbands.add_params?
        phbst_file = task.open_phbst()
        exit_stack.enter_context(phbst_file)

        self._add_params(phbst_file.phbands)
        anaddbnc_path = task.outpath_from_ext("anaddb.nc")
        if lo_to_splitting:
            phbst_file.phbands.read_non_anal_from_file(anaddbnc_path)

        if with_phonopy_obj:
            scm = np.eye(3) * ngqpt
            phbst_file.phbands.set_phonopy_obj_from_ananc(anaddbnc_path, supercell_matrix=scm)

        phdos_file = None
        if inp["prtdos"] != 0:
            phdos_file = task.open_phdos()
            #self._add_params(phdos_file.phdos)

        exit_stack.enter_context(phdos_file)
        if return_input: exit_stack.input = inp

        return exit_stack

    def get_coarse(self, ngqpt_coarse, filepath=None) -> DdbFile:
        """
        Get a version of this file on a coarse mesh

        Args:
            ngqpt_coarse: list of ngqpt indexes that must be a sub-mesh of the original ngqpt
            filepath: Filename for coarse DDB. If None, temporary filename is used.

        Return: |DdbFile| on coarse mesh.
        """
        # Check if ngqpt is a sub-mesh of ngqpt
        ngqpt_fine = self.guessed_ngqpt
        if any([a % b for a, b in zip(ngqpt_fine, ngqpt_coarse)]):
            raise ValueError('Coarse q-mesh is not a sub-mesh of the current q-mesh')

        # Get the points in the fine mesh
        fine_qpoints = [q.frac_coords for q in self.qpoints]

        # Generate the points of the coarse mesh
        map_fine_to_coarse = []
        nx, ny, nz = ngqpt_coarse
        for i, j, k in itertools.product(range(-int(nx/2), int(nx/2) + 1),
                                         range(-int(ny/2), int(ny/2) + 1),
                                        range(-int(nz/2), int(nz/2) + 1)):
            coarse_qpt = np.array([i, j, k]) / np.array(ngqpt_coarse)
            for n,fine_qpt in enumerate(fine_qpoints):
                if np.allclose(coarse_qpt, fine_qpt):
                    map_fine_to_coarse.append(n)

        # Write the file with a subset of q-points
        if filepath is None:
            _, filepath = tempfile.mkstemp(suffix="_DDB", text=True)

        self.write(filepath, filter_blocks=map_fine_to_coarse)
        return self.__class__(filepath)

    def anacompare_asr(self, asr_list=(0, 2), chneut_list=(1,), dipdip=1, dipquad=1, quadquad=1,
                       lo_to_splitting="automatic",
                       nqsmall=10, ndivsm=20, dos_method="tetra", ngqpt=None,
                       verbose=0, mpi_procs=1, pre_label=None) -> PhononBandsPlotter:
        """
        Invoke anaddb to compute the phonon band structure and the phonon DOS with different
        values of the ``asr`` input variable (acoustic sum rule treatment).
        Build and return |PhononBandsPlotter| object.

        Args:
            asr_list: List of ``asr`` values to test.
            chneut_list: List of ``chneut`` values to test (used by anaddb only if dipdip == 1).
            dipdip: 1 to activate the treatment of the dipole-dipole interaction (requires BECS and dielectric tensor).
            dipquad, quadquad: 1 to include DQ, QQ terms (provided DDB contains dynamical quadrupoles).
            lo_to_splitting: Allowed values are [True, False, "automatic"]. Defaults to "automatic"
                If True the LO-TO splitting will be calculated if qpoint == Gamma and the non_anal_directions
                non_anal_phfreqs attributes will be addeded to the phonon band structure.
                "automatic" activates LO-TO if the DDB file contains the dielectric tensor and Born effective charges.
            nqsmall: Defines the q-mesh for the phonon DOS in terms of
                the number of divisions to be used to sample the smallest reciprocal lattice vector.
                0 to disable DOS computation.
            ndivsm: Number of division used for the smallest segment of the q-path
            dos_method: Technique for DOS computation in  Possible choices: "tetra", "gaussian" or "gaussian:0.001 eV".
                In the later case, the value 0.001 eV is used as gaussian broadening
            ngqpt: Number of divisions for the ab-initio q-mesh in the DDB file. Auto-detected if None (default)
            verbose: Verbosity level.
            mpi_procs: Number of MPI processes used by anaddb.
            pre_label: String to prepend to the default label used by the Plotter.

        Return:
            |PhononBandsPlotter| object.

            Client code can use ``plotter.combiplot()`` or ``plotter.gridplot()`` to visualize the results.
        """
        phbands_plotter = PhononBandsPlotter()

        for asr, chneut in itertools.product(asr_list, chneut_list):
            phbst_file, phdos_file = self.anaget_phbst_and_phdos_files(
                nqsmall=nqsmall, ndivsm=ndivsm, asr=asr, chneut=chneut, dipdip=dipdip, dipquad=dipquad, quadquad=quadquad,
                dos_method=dos_method,
                lo_to_splitting=lo_to_splitting, ngqpt=ngqpt, qptbounds=None,
                anaddb_kwargs=None, verbose=verbose, mpi_procs=mpi_procs, workdir=None, manager=None)

            if pre_label is not None:
                label = "%s (asr: %d, dipdip: %d, chneut: %d)" % (pre_label, asr, dipdip, chneut)
            else:
                label = "asr: %d, dipdip: %d, chneut: %d" % (asr, dipdip, chneut)

            if phdos_file is not None:
                phbands_plotter.add_phbands(label, phbst_file.phbands, phdos=phdos_file.phdos)
                phdos_file.close()
            else:
                phbands_plotter.add_phbands(label, phbst_file.phbands)

            phbst_file.close()

        return phbands_plotter

    def anacompare_dipdip(self, chneut_list=(1,), asr=2, dipquad=1, quadquad=1,
                          lo_to_splitting="automatic", nqsmall=10, ndivsm=20, dos_method="tetra", ngqpt=None,
                          verbose=0, mpi_procs=1, pre_label=None) -> PhononDosPlotter:
        """
        Invoke anaddb to compute the phonon band structure and the phonon DOS with different
        values of the ``dipdip`` input variable (dipole-dipole treatment).
        Build and return |PhononDosPlotter| object.

        Args:
            chneut_list: List of ``chneut`` values to test (used for dipdip == 1).
            asr: Variable for acoustic sum rule treatment.
            dipquad, quadquad: 1 to include DQ, QQ terms (provided DDB contains dynamical quadrupoles).
            lo_to_splitting: Allowed values are [True, False, "automatic"]. Defaults to "automatic"
                If True the LO-TO splitting will be calculated if qpoint == Gamma and the non_anal_directions
                non_anal_phfreqs attributes will be addeded to the phonon band structure.
                "automatic" activates LO-TO if the DDB file contains the dielectric tensor and Born effective charges.
            nqsmall: Defines the q-mesh for the phonon DOS in terms of
                the number of divisions to be used to sample the smallest reciprocal lattice vector.
                0 to disable DOS computation.
            ndivsm: Number of division used for the smallest segment of the q-path
            dos_method: Technique for DOS computation in  Possible choices: "tetra", "gaussian" or "gaussian:0.001 eV".
                In the later case, the value 0.001 eV is used as gaussian broadening
            ngqpt: Number of divisions for the ab-initio q-mesh in the DDB file. Auto-detected if None (default)
            verbose: Verbosity level.
            mpi_procs: Number of MPI processes used by anaddb.
            pre_label: String to prepen to the default label used by the Plotter.

        Return:
            |PhononDosPlotter| object.

            Client code can use ``plotter.combiplot()`` or ``plotter.gridplot()`` to visualize the results.
        """
        phbands_plotter = PhononBandsPlotter()

        for dipdip in (0, 1):
            my_chneut_list = chneut_list if dipdip != 0 else [0]
            for chneut in my_chneut_list:
                phbst_file, phdos_file = self.anaget_phbst_and_phdos_files(
                    nqsmall=nqsmall, ndivsm=ndivsm, asr=asr, chneut=chneut, dipdip=dipdip, dipquad=dipquad, quadquad=quadquad,
                    dos_method=dos_method,
                    lo_to_splitting=lo_to_splitting, ngqpt=ngqpt, qptbounds=None,
                    anaddb_kwargs=None, verbose=verbose, mpi_procs=mpi_procs, workdir=None, manager=None)

                if pre_label is not None:
                    label = "%s (asr: %d, dipdip: %d, chneut: %d)" % (pre_label, asr, dipdip, chneut)
                else:
                    label = "asr: %d, dipdip: %d, chneut: %d" % (asr, dipdip, chneut)

                if phdos_file is not None:
                    phbands_plotter.add_phbands(label, phbst_file.phbands, phdos=phdos_file.phdos)
                    phdos_file.close()
                else:
                    phbands_plotter.add_phbands(label, phbst_file.phbands)
                phbst_file.close()

        return phbands_plotter

    def anacompare_phdos(self, nqsmalls, asr=2, chneut=1, dipdip=1, dipquad=1, quadquad=1,
                         dos_method="tetra", ngqpt=None, verbose=0, num_cpus=1, stream=sys.stdout):
        """
        Invoke Anaddb to compute Phonon DOS with different q-meshes. The ab-initio dynamical matrix
        reported in the DDB_ file will be Fourier-interpolated on the list of q-meshes specified
        by ``nqsmalls``. Useful to perform convergence studies.

        Args:
            nqsmalls: List of integers defining the q-mesh for the DOS. Each integer gives
                the number of divisions to be used to sample the smallest reciprocal lattice vector.
            asr, chneut, dipdip: Anaddb input variable. See official documentation.
            dipquad, quadquad: 1 to include DQ, QQ terms (provided DDB contains dynamical quadrupoles).
            dos_method: Technique for DOS computation in  Possible choices: "tetra", "gaussian" or "gaussian:0.001 eV".
                In the later case, the value 0.001 eV is used as gaussian broadening
            ngqpt: Number of divisions for the ab-initio q-mesh in the DDB file. Auto-detected if None (default)
            verbose: Verbosity level.
            num_cpus: Number of CPUs (threads) used to parallellize the calculation of the DOSes. Autodetected if None.
            stream: File-like object used for printing.

        Return:
            ``namedtuple`` with the following attributes::

                    phdoses: List of |PhononDos| objects
                    plotter: |PhononDosPlotter| object.
                        Client code can use ``plotter.gridplot()`` to visualize the results.
        """
        #num_cpus = get_ncpus() // 2 if num_cpus is None else num_cpus
        if num_cpus <= 0: num_cpus = 1
        num_cpus = min(num_cpus, len(nqsmalls))

        def do_work(nqsmall):
            phbst_file, phdos_file = self.anaget_phbst_and_phdos_files(
                nqsmall=nqsmall, ndivsm=1, asr=asr, chneut=chneut, dipdip=dipdip,
                dipquad=dipquad, quadquad=quadquad, dos_method=dos_method, ngqpt=ngqpt)
            phdos = phdos_file.phdos
            phbst_file.close()
            phdos_file.close()
            return phdos

        if num_cpus == 1:
            # Sequential version
            phdoses = [do_work(nqs) for nqs in nqsmalls]

        else:
            # Threads
            if verbose:
                print("Computing %d phonon DOS with %d threads" % (len(nqsmalls), num_cpus))
            phdoses = [None] * len(nqsmalls)

            def worker():
                while True:
                    nqsm, phdos_index = q.get()
                    phdos = do_work(nqsm)
                    phdoses[phdos_index] = phdos
                    q.task_done()

            from threading import Thread
            from queue import Queue

            q = Queue()
            for i in range(num_cpus):
                t = Thread(target=worker)
                t.daemon = True
                t.start()

            for i, nqsmall in enumerate(nqsmalls):
                q.put((nqsmall, i))

            # block until all tasks are done
            q.join()

        # Compute relative difference wrt last phonon DOS. Be careful because the DOSes may be defined
        # on different frequency meshes ==> spline on the mesh of the last DOS.
        last_mesh, converged = phdoses[-1].mesh, False
        for i, phdos in enumerate(phdoses[:-1]):
            splined_dos = phdos.spline_on_mesh(last_mesh)
            abs_diff = (splined_dos - phdoses[-1]).abs()
            if verbose:
                print(" Delta(Phdos[%d] - Phdos[%d]) / Phdos[%d]: %f" %
                    (i, len(phdoses)-1, len(phdoses)-1, abs_diff.integral().values[-1]), file=stream)

        # Fill the plotter.
        plotter = PhononDosPlotter()
        for nqsmall, phdos in zip(nqsmalls, phdoses):
            plotter.add_phdos(label="nqsmall %d" % nqsmall, phdos=phdos)

        return dict2namedtuple(phdoses=phdoses, plotter=plotter)

    def anacompare_rifcsph(self, rifcsph_list, asr=2, chneut=1, dipdip=1, dipquad=1, quadquad=1,
                           lo_to_splitting="automatic", ndivsm=20,
                           ngqpt=None, verbose=0, mpi_procs=1) -> PhononBandsPlotter:
        """
        Invoke anaddb to compute the phonon band structure and the phonon DOS with different
        values of the ``asr`` input variable (acoustic sum rule treatment).
        Build and return |PhononBandsPlotter| object.

        Args:
            rifcsph_list: List of rifcsph to analyze.
            asr, chneut: Anaddb input variable. See official documentation.
            dipdip: 1 to activate the treatment of the dipole-dipole interaction (requires BECS and dielectric tensor).
            dipquad, quadquad: 1 to include DQ, QQ terms (provided DDB contains dynamical quadrupoles).
            lo_to_splitting: Allowed values are [True, False, "automatic"]. Defaults to "automatic"
                If True the LO-TO splitting will be calculated if qpoint == Gamma and the non_anal_directions
                non_anal_phfreqs attributes will be addeded to the phonon band structure.
                "automatic" activates LO-TO if the DDB file contains the dielectric tensor and Born effective charges.
            ndivsm: Number of division used for the smallest segment of the q-path
            ngqpt: Number of divisions for the ab-initio q-mesh in the DDB file. Auto-detected if None (default)
            verbose: Verbosity level.
            mpi_procs: Number of MPI processes used by anaddb.

        Return:
            |PhononBandsPlotter| object.

            Client code can use ``plotter.combiplot()`` or ``plotter.gridplot()`` to visualize the results.
        """
        phbands_plotter = PhononBandsPlotter()

        for rifcsph in rifcsph_list:
            phbst_file, _ = self.anaget_phbst_and_phdos_files(
                nqsmall=0, ndivsm=ndivsm, asr=asr, chneut=chneut, dipdip=dipdip, dipquad=dipquad, quadquad=quadquad,
                dos_method="tetra", lo_to_splitting=lo_to_splitting, ngqpt=ngqpt, qptbounds=None,
                anaddb_kwargs={"rifcsph": rifcsph},
                verbose=verbose, mpi_procs=mpi_procs, workdir=None, manager=None)

            label = "rifcsph: %f" % rifcsph
            phbands_plotter.add_phbands(label, phbst_file.phbands)
            phbst_file.close()

        return phbands_plotter

    def anacompare_quad(self, asr=2, chneut=1, dipdip=1, lo_to_splitting="automatic",
                        nqsmall=0, ndivsm=20, dos_method="tetra", ngqpt=None,
                        verbose=0, mpi_procs=1) -> PhononBandsPlotter:
        """
        Invoke anaddb to compute the phonon band structure and the phonon DOS by including
        dipole-quadrupole and quadrupole-quadrupole terms in the dynamical matrix
        Build and return |PhononBandsPlotter| object.

        Args:
            asr: Acoustic sum rule input variable.
            chneut: Charge neutrality for BECS
            dipdip: 1 to activate the treatment of the dipole-dipole interaction (requires BECS and dielectric tensor).
            lo_to_splitting: Allowed values are [True, False, "automatic"]. Defaults to "automatic"
                If True the LO-TO splitting will be calculated if qpoint == Gamma and the non_anal_directions
                non_anal_phfreqs attributes will be addeded to the phonon band structure.
                "automatic" activates LO-TO if the DDB file contains the dielectric tensor and Born effective charges.
            nqsmall: Defines the q-mesh for the phonon DOS in terms of
                the number of divisions to be used to sample the smallest reciprocal lattice vector.
                0 to disable DOS computation.
            ndivsm: Number of division used for the smallest segment of the q-path
            dos_method: Technique for DOS computation in  Possible choices: "tetra", "gaussian" or "gaussian:0.001 eV".
                In the later case, the value 0.001 eV is used as gaussian broadening
            ngqpt: Number of divisions for the ab-initio q-mesh in the DDB file. Auto-detected if None (default)
            verbose: Verbosity level.
            mpi_procs: Number of MPI processes used by anaddb.

        Return:
            |PhononBandsPlotter| object.

            Client code can use ``plotter.combiplot()`` or ``plotter.gridplot()`` to visualize the results.
        """
        phbands_plotter = PhononBandsPlotter()

        confs = [
            dict(dipquad=0, quadquad=0),
            dict(dipquad=1, quadquad=0),
            dict(dipquad=1, quadquad=1),
        ]

        for conf in confs:
            phbst_file, phdos_file = self.anaget_phbst_and_phdos_files(
                nqsmall=nqsmall, ndivsm=ndivsm, asr=asr, chneut=chneut, dipdip=dipdip, dos_method=dos_method,
                lo_to_splitting=lo_to_splitting, ngqpt=ngqpt, qptbounds=None,
                anaddb_kwargs=conf, verbose=verbose, mpi_procs=mpi_procs, workdir=None, manager=None)

            label = "asr: %d, chneut: %d, dipdip: %d, dipquad: %d, quadquad: %d " % (
                    asr, dipdip, chneut, conf["dipquad"], conf["quadquad"])

            if phdos_file is not None:
                phbands_plotter.add_phbands(label, phbst_file.phbands, phdos=phdos_file.phdos)
                phdos_file.close()
            else:
                phbands_plotter.add_phbands(label, phbst_file.phbands)

            phbst_file.close()

        return phbands_plotter

    def anaget_epsinf_and_becs(self, chneut=1, mpi_procs=1, workdir=None,
                               manager=None, verbose=0, return_input=False):
        """
        Call anaddb to compute the macroscopic electronic dielectric tensor (e_inf)
        and the Born effective charges in Cartesian coordinates.

        Args:
            chneut: Anaddb input variable. See official documentation.
            manager: |TaskManager| object. If None, the object is initialized from the configuration file
            mpi_procs: Number of MPI processes to use.
            verbose: verbosity level. Set it to a value > 0 to get more information

        Return: ``namedtuple`` with the following attributes::
            epsinf: |DielectricTensor| object.
            becs: Becs objects.
            anaddb_input: |AnaddbInput| object.
        """
        if not self.has_lo_to_data():
            cprint("Dielectric tensor and Becs are not available in DDB: %s" % self.filepath, "yellow")

        inp = AnaddbInput(self.structure, anaddb_kwargs={"chneut": chneut})

        task = self._run_anaddb_task(inp, mpi_procs, workdir, manager, verbose)
        anaddbnc_path = task.outpath_from_ext("anaddb.nc")

        # Read data from the netcdf output file produced by anaddb.
        with ETSF_Reader(anaddbnc_path) as r:
            epsinf = DielectricTensor(r.read_value("emacro_cart").T.copy())
            structure = r.read_structure()
            becs = Becs(r.read_value("becs_cart"), structure, chneut=inp["chneut"], order="f")

            # I'm doing this because there are several examples with:
            #       epsinf, becs = ddb.anaget_epsinf_and_becs()
            # and we don't want to break backward compatibility
            if return_input:
                return dict2namedtuple(epsinf=epsinf, becs=becs, anaddb_input=inp)
            else:
                return dict2namedtuple(epsinf=epsinf, becs=becs)

    def anaget_ifc(self, ifcout=None, asr=2, chneut=1, dipdip=1, ngqpt=None,
                   mpi_procs=1, workdir=None, manager=None, verbose=0,  anaddb_kwargs=None, return_input=False
                   ) -> Union[InteratomicForceConstants, Tuple[InteratomicForceConstants, AnaddbInput]]:
        """
        Execute anaddb to compute the interatomic forces.

        Args:
            ifcout: Number of neighbouring atoms for which the ifc's will be output.
                If None all the atoms in the big box.
            asr, chneut, dipdip: Anaddb input variable. See official documentation.
            ngqpt: Number of divisions for the q-mesh in the DDB file. Auto-detected if None (default)
            mpi_procs: Number of MPI processes to use.
            workdir: Working directory. If None, a temporary directory is created.
            manager: |TaskManager| object. If None, the object is initialized from the configuration file
            verbose: verbosity level. Set it to a value > 0 to get more information
            anaddb_kwargs: additional kwargs for anaddb
            return_input: True if the |AnaddbInput| object should be returned as 2nd argument

        Returns:
            :class:`InteratomicForceConstants` with the calculated ifc.
        """
        if ngqpt is None: ngqpt = self.guessed_ngqpt

        # TODO: Add support for dipquad and quadquad but need new version of anaddb
        # that can compute the DD, QQ LR part in R space (see Miquel's mail)
        inp = AnaddbInput.ifc(self.structure, ngqpt=ngqpt, ifcout=ifcout, q1shft=(0, 0, 0), asr=asr, chneut=chneut,
                              dipdip=dipdip, anaddb_kwargs=anaddb_kwargs)

        task = self._run_anaddb_task(inp, mpi_procs, workdir, manager, verbose)

        anaddbnc_path = task.outpath_from_ext("anaddb.nc")
        ifcs = InteratomicForceConstants.from_file(anaddbnc_path)

        return ifcs if not return_input else (ifcs, inp)

    def anaget_nlo(self, anaddb_kwargs=None, voigt=True, verbose=0, units="pm/V",
                   mpi_procs=1, workdir=None, manager=None, return_input=False):
        """
        Execute anaddb to compute the nonlinear optical coefficients.

        Args:
            voigt: if True, returns the NLO tensor in the Voigt notation (3x6 tensor).
                   else, a 3x3x3 tensor is returned
            mpi_procs: Number of MPI processes to use.
            workdir: Working directory. If None, a temporary directory is created.
            manager: |TaskManager| object. If None, the object is initialized from the configuration file
            verbose: verbosity level. Set it to a value > 0 to get more information
            units: units used for the NLO tensor. Default is pm/V, but can be "au" atomic units
            anaddb_kwargs: additional kwargs for anaddb
            return_input: True if the |AnaddbInput| object should be returned as 2nd argument

        Returns:
            A 2nd or 3rd rank tensor containing the nonlinear coefficients.
        """

        inp = AnaddbInput.dfpt(self.structure, dte=True, anaddb_kwargs=anaddb_kwargs)

        task = self._run_anaddb_task(inp, mpi_procs, workdir, manager, verbose)

        from abipy.dfpt.anaddbnc import AnaddbNcFile
        anaddbnc_path = task.outpath_from_ext("anaddb.nc")
        with AnaddbNcFile(anaddbnc_path) as anaddbnc:
            dij = anaddbnc.dchide
<<<<<<< HEAD

        if units=="pm/V":
            dij *= 16 * np.pi**2 * abu.Bohr_Ang**2 * 1e-8 * abu.eps0 / abu.e_Cb
=======
>>>>>>> a477d8a4

        if voigt:
            return dij.voigt if not return_input else (dij.voigt, inp)
        else:
            return dij if not return_input else (dij, inp)

    def anaget_phonopy_ifc(self, ngqpt=None, supercell_matrix=None, asr=0, chneut=0, dipdip=0,
                           manager=None, workdir=None, mpi_procs=1, symmetrize_tensors=False,
                           output_dir_path=None, prefix_outfiles="", symprec=1e-5, set_masses=False,
                           verbose=0, return_input=False):
        """
        Runs anaddb to get the interatomic force constants(IFC), born effective charges(BEC) and dielectric
        tensor obtained and converts them to the phonopy format. Optionally writes the
        standard phonopy files to a selected directory: FORCE_CONSTANTS, BORN (if BECs are available)
        POSCAR of the unit cell, POSCAR of the supercell.

        Args:
            ngqpt: the ngqpt used to generate the anaddbnc. Will be used to determine the (diagonal)
                supercell matrix in phonopy. A smaller value can be used, but some information will
                be lost and inconsistencies in the convertion may occour.
            supercell_matrix: the supercell matrix used for phonopy. if None it will be set to
                a diagonal matrix with ngqpt on the diagonal. This should provide the best agreement between
                the anaddb and phonopy results.
            asr, chneut, dipdip: Anaddb input variable. See official documentation.
            manager: |TaskManager| object. If None, the object is initialized from the configuration file
            workdir: Working directory. If None, a temporary directory is created.
            mpi_procs: Number of MPI processes to use.
            symmetrize_tensors: if True the tensors will be symmetrized in the Phonopy object and
                in the output files. This will apply to IFC, BEC and dielectric tensor.
            output_dir_path: a path to a directory where the phonopy files will be created
            prefix_outfiles: a string that will be added as a prefix to the name of the written files
            symprec: distance tolerance in Cartesian coordinates to find crystal symmetry in phonopy.
                It might be that the value should be tuned so that it leads to the the same symmetries
                as in the abinit calculation.
            set_masses: if True the atomic masses used by abinit will be added to the PhonopyAtoms
                and will be present in the returned Phonopy object. This should improve compatibility
                among abinit and phonopy results if frequencies needs to be calculated.
            verbose: verbosity level. Set it to a value > 0 to get more information
            return_input: True if the |AnaddbInput| object should be returned as 2nd argument

        Returns:
            An instance of a Phonopy object that contains the IFC, BEC and dieletric tensor data.
        """

        if ngqpt is None: ngqpt = self.guessed_ngqpt
        if supercell_matrix is None:
            supercell_matrix = np.eye(3) * ngqpt

        inp = AnaddbInput.ifc(self.structure, ngqpt=ngqpt, ifcout=None, q1shft=(0, 0, 0), asr=asr,
                              chneut=chneut, dipdip=dipdip)

        task = self._run_anaddb_task(inp, mpi_procs, workdir, manager, verbose=verbose)

        from abipy.dfpt.anaddbnc import AnaddbNcFile
        from abipy.dfpt.converters import abinit_to_phonopy
        anaddbnc_path = task.outpath_from_ext("anaddb.nc")
        anaddbnc = AnaddbNcFile(anaddbnc_path)

        phon = abinit_to_phonopy(anaddbnc=anaddbnc, supercell_matrix=supercell_matrix,
                                 symmetrize_tensors=symmetrize_tensors, output_dir_path=output_dir_path,
                                 prefix_outfiles=prefix_outfiles, symprec=symprec, set_masses=set_masses)

        return phon if not return_input else (phon, inp)

    def anaget_interpolated_ddb(self, qpt_list, asr=2, chneut=1, dipdip=1, dipquad=1, quadquad=1,
                                ngqpt=None, workdir=None,
                                manager=None, mpi_procs=1, verbose=0, anaddb_kwargs=None, return_input=False):
        """
        Runs anaddb to generate an interpolated DDB file on a list of qpt.

        Args:
            qpt_list: list of fractional coordinates of qpoints where the ddb should be interpolated.
            asr, chneut, dipdip: Anaddb input variable. See official documentation.
            dipquad, quadquad: 1 to include DQ, QQ terms (provided DDB contains dynamical quadrupoles).
            ngqpt: Number of divisions for the q-mesh in the DDB file. Auto-detected if None (default).
            workdir: Working directory. If None, a temporary directory is created.
            mpi_procs: Number of MPI processes to use.
            manager: |TaskManager| object. If None, the object is initialized from the configuration file
            verbose: verbosity level. Set it to a value > 0 to get more information.
            anaddb_kwargs: additional kwargs for anaddb.
            return_input: True if the |AnaddbInput| object should be returned as 2nd argument
        """

        if ngqpt is None: ngqpt = self.guessed_ngqpt

        inp = AnaddbInput(self.structure, anaddb_kwargs=anaddb_kwargs)

        q1shft = [[0, 0, 0]]
        inp.set_vars(
            ifcflag=1,
            ngqpt=np.array(ngqpt),
            q1shft=q1shft,
            nqshft=len(q1shft),
            asr=asr,
            chneut=chneut,
            dipdip=dipdip,
            prtddb=1,
            dipquad=dipquad,
            quadquad=quadquad,
        )

        inp['qph1l'] = [list(q) + [1] for q in qpt_list]
        inp['nph1l'] = len(qpt_list)

        task = self._run_anaddb_task(inp, mpi_procs, workdir, manager, verbose=verbose)

        new_ddb_path = os.path.join(task.workdir, "run.abo_DDB")
        if not os.path.exists(new_ddb_path):
            new_ddb_path = os.path.join(task.workdir, "run_DDB")

        obj = self.__class__(new_ddb_path)

        return obj if not return_input else (obj, inp)

    def anaget_dielectric_tensor_generator(self, asr=2, chneut=1, dipdip=1, workdir=None, mpi_procs=1,
                                           manager=None, verbose=0, anaddb_kwargs=None, return_input=False):
        """
        Execute anaddb to extract the quantities necessary to create a |DielectricTensorGenerator|.
        Requires phonon perturbations at Gamma and static electric field perturbations.

        Args:
            asr, chneut, dipdip: Anaddb input variable. See official documentation.
            workdir: Working directory. If None, a temporary directory is created.
            mpi_procs: Number of MPI processes to use.
            manager: |TaskManager| object. If None, the object is initialized from the configuration file
            verbose: verbosity level. Set it to a value > 0 to get more information
            anaddb_kwargs: additional kwargs for anaddb
            return_input: True if the |AnaddbInput| object should be returned as 2nd argument

        Return: |DielectricTensorGenerator| object.
        """
        # Check if gamma is in the DDB.
        try:
            self.qindex((0, 0, 0))
        except Exception:
            raise ValueError("Gamma point not in %s.\nddb.qpoints:\n%s" % (self.filepath, self.qpoints))

        inp = AnaddbInput.modes_at_qpoint(self.structure, (0, 0, 0), asr=asr, chneut=chneut, dipdip=dipdip,
                                          lo_to_splitting=False, anaddb_kwargs=anaddb_kwargs)

        if anaddb_kwargs is None or 'dieflag' not in anaddb_kwargs:
            inp['dieflag'] = 1

        task = self._run_anaddb_task(inp, mpi_procs, workdir, manager, verbose)

        phbstnc_path = task.outpath_from_ext("PHBST.nc")
        anaddbnc_path = task.outpath_from_ext("anaddb.nc")

        gen = DielectricTensorGenerator.from_files(phbstnc_path, anaddbnc_path)

        return gen if not return_input else (gen, inp)

    def anaget_elastic(self, relaxed_ion="automatic", piezo="automatic",
                       dde=False, stress_correction=False, asr=2, chneut=1,
                       mpi_procs=1, workdir=None, manager=None, verbose=0, retpath=False, return_input=False):
        """
        Call anaddb to compute elastic and piezoelectric tensors. Require DDB with strain terms.

        By default, this method sets the anaddb input variables automatically
        by looking at the 2nd-order derivatives available in the DDB file.
        This behaviour can be changed by setting explicitly the value of:
        `relaxed_ion` and `piezo`.

        Args:
            relaxed_ion: Activate computation of relaxed-ion tensors.
                Allowed values are [True, False, "automatic"]. Defaults to "automatic".
                In "automatic" mode, relaxed-ion tensors are automatically computed if
                internal strain terms and phonons at Gamma are present in the DDB.
            piezo: Activate computation of piezoelectric tensors.
                Allowed values are [True, False, "automatic"]. Defaults to "automatic".
                In "automatic" mode, piezoelectric tensors are automatically computed if
                piezoelectric terms are present in the DDB.
                NB: relaxed-ion piezoelectric requires the activation of `relaxed_ion`.
            dde: if True, dielectric tensors will be calculated.
            stress_correction: Calculate the relaxed ion elastic tensors, considering
                the stress left inside cell. The DDB must contain the stress tensor.
            asr: Anaddb input variable. See official documentation.
            chneut: Anaddb input variable. See official documentation.
            mpi_procs: Number of MPI processes to use.
            workdir: Working directory. If None, a temporary directory is created.
            manager: |TaskManager| object. If None, the object is initialized from the configuration file
            verbose: verbosity level. Set it to a value > 0 to get more information
            retpath: True to return path to anaddb.nc file.
            return_input: True if the |AnaddbInput| object should be returned as 2nd argument

        Return:
            |ElasticData| object if ``retpath`` is None else absolute path to anaddb.nc file.
        """
        if not self.has_strain_terms(): # DOH!
            raise RuntimeError("Strain perturbations are not available in DDB: %s" % self.filepath)

        if relaxed_ion == "automatic":
            relaxed_ion = self.has_internalstrain_terms() and self.has_at_least_one_atomic_perturbation(qpt=(0, 0, 0))

        if relaxed_ion:
            if not self.has_at_least_one_atomic_perturbation(qpt=(0, 0, 0)):
                cprint("Requiring `relaxed_ion` but no atomic term available in DDB: %s" % self.filepath, "yellow")
            if not self.has_internalstrain_terms():
                cprint("Requiring `internal_strain` but no internal strain term in DDB: %s" % self.filepath, "yellow")

        if piezo == "automatic":
            piezo = self.has_piezoelectric_terms()

        if piezo and not self.has_piezoelectric_terms():
            cprint("Requiring `piezo` but no piezoelectric term available in DDB: %s" % self.filepath, "yellow")

        # FIXME This is problematic so don't use automatic as default
        #select = "all"
        select = "at_least_one_diagoterm"
        if dde == "automatic":
            dde = self.has_epsinf_terms(select=select)

        if dde and not self.has_epsinf_terms(select=select):
            cprint("Requiring `dde` but dielectric tensor not available in DDB: %s" % self.filepath, "yellow")

        if stress_correction == "automatic":
            stress_correction = self.cart_stress_tensor is not None

        if stress_correction and self.cart_stress_tensor is None:
            cprint("Requiring `stress_correction` but stress not available in DDB: %s" % self.filepath, "yellow")

        inp = AnaddbInput.dfpt(self.structure, strain=True, relaxed_ion=relaxed_ion,
                               dde=dde, piezo=piezo, stress_correction=stress_correction, dte=False,
                               asr=asr, chneut=chneut)

        task = self._run_anaddb_task(inp, mpi_procs, workdir, manager, verbose)

        # Read data from the netcdf output file produced by anaddb.
        anaddbnc_path = task.outpath_from_ext("anaddb.nc")

        retobj = ElasticData.from_file(anaddbnc_path) if not retpath else anaddbnc_path

        return retobj if not return_input else (retobj, inp)

    def anaget_raman(self, asr=2, chneut=1, ramansr=1, alphon=1, workdir=None, mpi_procs=1,
                     manager=None, verbose=0, directions=None, anaddb_kwargs=None, return_input=False):
        """
        Execute anaddb to compute the Raman spectrum.

        Args:
            qpoint: Reduced coordinates of the qpoint where phonon modes are computed.
            asr, chneut, ramansr, alphon: Anaddb input variable. See official documentation.
            workdir: Working directory. If None, a temporary directory is created.
            mpi_procs: Number of MPI processes to use.
            manager: |TaskManager| object. If None, the object is initialized from the configuration file
            verbose: verbosity level. Set it to a value > 0 to get more information.
            directions: list of 3D directions along which the non analytical contribution will be calculated.
                If None the three cartesian direction will be used.
            anaddb_kwargs: additional kwargs for anaddb.

        Return: |Raman| object.
        """
        #if not self.has_raman_terms():
        #    raise ValueError('The DDB file does not contain Raman terms.')

        inp = AnaddbInput.dfpt(self.structure, raman=True, asr=asr, chneut=chneut, ramansr=ramansr,
                               alphon=alphon, directions=directions, anaddb_kwargs=anaddb_kwargs)

        task = self._run_anaddb_task(inp, mpi_procs, workdir, manager, verbose)

        # Read data from the netcdf output file produced by anaddb.
        anaddbnc_path = task.outpath_from_ext("anaddb.nc")
        raman = Raman.from_file(anaddbnc_path)

        return raman if not return_input else (raman, inp)

    def _run_anaddb_task(self, anaddb_input, mpi_procs, workdir, manager, verbose):
        """
        Execute an |AnaddbInput| via the shell. Return |AnaddbTask|.
        """
        task = AnaddbTask.temp_shell_task(anaddb_input, ddb_node=self.filepath,
                mpi_procs=mpi_procs, workdir=workdir, manager=manager)

        if verbose:
            print("ANADDB INPUT:\n", anaddb_input)
            print("workdir:", task.workdir)

        # Run the task here.
        task.start_and_wait(autoparal=False)

        report = task.get_event_report()
        if not report.run_completed:
            raise self.AnaddbError(task=task, report=report)

        return task

    def write(self, filepath, filter_blocks=None):
        """
        Writes the DDB file in filepath. Requires the blocks data.
        Only the information stored in self.header.lines and in self.blocks will be used to produce the file
        """
        lines = list(self.header.lines)

        if filter_blocks is None:
            blocks = self.blocks
        else:
            blocks = [self.blocks[i] for i in filter_blocks]

        lines.append(" **** Database of total energy derivatives ****")
        lines.append(" Number of data blocks={0:5}".format(len(blocks)))
        lines.append(" ")

        for b in blocks:
            lines.extend(b["data"])
            lines.append(" ")

        lines.append(" List of bloks and their characteristics")
        lines.append(" ")

        for b in blocks:
            lines.extend(b["data"][:2])
            lines.append(" ")

        with open(filepath, "wt") as f:
            f.write("\n".join(lines))

    def get_block_for_qpoint(self, qpt):
        """
        Extracts the block data for the selected qpoint.
        Returns a list of lines containing the block information
        """
        if hasattr(qpt, "frac_coords"): qpt = qpt.frac_coords

        for b in self.blocks:
            if b['qpt'] is not None and np.allclose(b['qpt'], qpt):
                return b["data"]

    def replace_block_for_qpoint(self, qpt, data):
        """
        Change the block data for the selected qpoint. Object is modified in-place.
        Data should be a list of strings representing the whole data block.
        Note that the DDB file should be written and reopened in order to call methods that run anaddb.

        Return:
            True if qpt has been found and data has been replaced.
        """
        if hasattr(qpt, "frac_coords"): qpt = qpt.frac_coords

        for b in self.blocks:
            if b['qpt'] is not None and np.allclose(b['qpt'], qpt):
                b["data"] = data
                return True

        return False

    def insert_block(self, data, replace=True):
        """
        Inserts a block in the list. Can replace a block if already present.

        Args:
            data: a dictionary with keys "dord" (the order of the perturbation),
                "qpt" (the fractional coordinates of the qpoint if dord=2),
                "qpt3" (the fractional coordinates of the qpoints if dord=3),
                "data" (the lines of the block of data).
            replace: if True and an equivalent block is already present it will be replaced,
                otherwise the block will not be inserted.

        Returns:
            bool: True if the block was inserted.
        """
        dord = data["dord"]
        for i, b in enumerate(self.blocks):
            if dord == b["dord"] and \
                    (dord in (0, 1) or
                    (dord == 2 and np.allclose(b['qpt'], data["qpt"])) or
                    (dord == 3 and np.allclose(b['qpt3'], data["qpt3"]))):
                if replace:
                    self.blocks[i] = data
                    return True
                else:
                    return False

        self.blocks.append(data)
        return True

    def remove_block(self, dord, qpt=None, qpt3=None):
        """
        Removes one block from the list of blocks in the ddb

        Args:
            dord: the order of the perturbation (from 0 to 3).
            qpt: the fractional coordinates of the q point of the block to be
                removed. Should be present if dord=2.
            qpt3: a 3x3 matrix with the coordinates for the third order perturbations.
                Should be present in dord=3.

        Returns:
            bool: True if a matching block was found and removed.
        """
        if dord == 2 and qpt is None:
            raise ValueError("if dord==2 the qpt should be set")
        if dord == 3 and qpt3 is None:
            raise ValueError("if dord==3 the qpt3 should be set")

        for i, b in enumerate(self.blocks):
            if dord == b["dord"] and \
                    (dord in (0, 1) or
                    (dord == 2 and np.allclose(b['qpt'], qpt)) or
                    (dord == 3 and np.allclose(b['qpt3'], qpt3))):
                self.blocks.pop(i)
                return True

        return False

    def get_2nd_ord_dict(self):
        """
        Generates an ordered dictionary with the second order derivative of the form
        {qpt: {(idir1, ipert1, idir2, ipert2): complex value}}.

        Returns:
            OrderedDict: a dictionary with all the elements of a dynamical matrix
        """
        dynmat = self.computed_dynmat
        d = OrderedDict()

        for q, dm in dynmat.items():
            dd = {}
            for index, row in dm.iterrows():
                dd[index] = row["cvalue"]
            d[q] = dd

        return d

    def set_2nd_ord_data(self, data, replace=True):
        """
        Insert the blocks corresponding to the data provided for the second
        order perturbations.

        Args:
            data: a dict of the form {qpt: {(idir1, ipert1, idir2, ipert2): complex value}}.
            replace: if True and an equivalent block is already present it will be replaced,
                otherwise the block will not be inserted.
        """
        for q, d in data.items():
            if isinstance(q, Kpoint):
                q = q.frac_coords
            lines = get_2nd_ord_block_string(q, d)
            block_data = {"qpt": q, "qpt3": None, "dord": 2, "data": lines}

            self.insert_block(block_data, replace=replace)

    def get_panel(self, **kwargs):
        """
        Build panel with widgets to interact with the |DdbFile| either in a notebook or in a bokeh app.
        """
        from abipy.panels.ddb import DdbFilePanel
        return DdbFilePanel(ddb=self).get_panel(**kwargs)

    def write_notebook(self, nbpath=None):
        """
        Write an jupyter_ notebook to nbpath. If ``nbpath`` is None, a temporay file in the current
        working directory is created. Return path to the notebook.
        """
        nbformat, nbv, nb = self.get_nbformat_nbv_nb(title=None)
        first_char = "" if self.has_panel() else "#"

        nb.cells.extend([
            nbv.new_code_cell("ddb = abilab.abiopen('%s')" % self.filepath),
            nbv.new_code_cell("units = 'eV'\nprint(ddb)"),
            nbv.new_code_cell("# display(ddb.header)"),

            # Add panel GUI but comment the python code if panel is not available.
            nbv.new_markdown_cell("## Panel dashboard"),
            nbv.new_code_cell(f"""\
# Execute this cell to display the panel GUI (requires panel package).
# To display the dashboard inside the browser use `abiopen.py FILE --panel`.

{first_char}abilab.abipanel()
{first_char}ddb.get_panel()
"""),

            nbv.new_markdown_cell("## Invoke `anaddb` to compute bands and dos"),
            nbv.new_code_cell("""\
bstfile, phdosfile =  ddb.anaget_phbst_and_phdos_files(nqsmall=10, ndivsm=20,
    asr=2, chneut=1, dipdip=0, lo_to_splitting="automatic",
    dos_method="tetra", ngqpt=None, qptbounds=None, verbose=0, anaddb_kwargs=None)

phbands, phdos = bstfile.phbands, phdosfile.phdos"""),
            nbv.new_markdown_cell("## q-point path"),
            nbv.new_code_cell("phbands.qpoints.plot();"),
            nbv.new_markdown_cell("## Phonon bands with DOS"),
            nbv.new_code_cell("phbands.plot_with_phdos(phdos, units=units);"),
            nbv.new_markdown_cell("## Phonon fatbands with DOS"),
            nbv.new_code_cell("phbands.plot_fatbands(phdos_file=phdosfile, units=units);"),
            nbv.new_markdown_cell("## Distribution of phonon frequencies wrt mode index"),
            nbv.new_code_cell("phbands.boxplot(units=units);"),
            nbv.new_markdown_cell("## Phonon band structure with different color for each line"),
            nbv.new_code_cell("phbands.plot_colored_matched(units=units);"),
            nbv.new_markdown_cell("## Type-projected phonon DOS."),
            nbv.new_code_cell("phdosfile.plot_pjdos_type(units=units);"),
            nbv.new_markdown_cell("## Type-projected phonon DOS decomposed along the three reduced directions"),
            nbv.new_code_cell("phdosfile.plot_pjdos_redirs_type(units=units);"),
            nbv.new_code_cell("#phdosfile.plot_pjdos_redirs_site(units=units);"),
            nbv.new_markdown_cell("## Thermodinamic properties within the harmonic approximation"),
            nbv.new_code_cell("phdosfile.phdos.plot_harmonic_thermo(tstart=5, tstop=300);"),

            nbv.new_markdown_cell("## Macroscopic dielectric tensor and Born effective charges"),
            nbv.new_code_cell("""\
if False:
    eps_inf, becs = ddb.anaget_epsinf_and_becs()
    print(eps_inf)
    print(becs)"""),

            nbv.new_markdown_cell("## Call `anaddb` to compute phonons and DOS with/without ASR"),
            nbv.new_code_cell("""\
#asr_plotter = ddb.anacompare_asr(asr_list=(0, 2), nqsmall=0, ndivsm=10)
#asr_plotter.gridplot();
"""),

            nbv.new_markdown_cell("## Call `anaddb` to compute phonon DOS with different BZ samplings"),
            nbv.new_code_cell("""\
c = None
if False:
    c = ddb.anacompare_phdos(nqsmalls=[20, 30], asr=2, chneut=1, dipdip=1,
            dos_method="tetra", ngqpt=None, num_cpus=1)"""),

            nbv.new_code_cell("""\
if c is not None:
    c.plotter.ipw_select_plot()
    #for phdos in c.phdoses"""),

            nbv.new_markdown_cell("## Analysis of the IFCs in real-space"),
            nbv.new_code_cell("""\
ifc = None
if False:
    ifc = ddb.anaget_ifc(ifcout=None, asr=2, chneut=1, dipdip=1, ngqpt=None, verbose=0, anaddb_kwargs=None)"""),

            nbv.new_code_cell("""\
if ifc is not None:
    ifc.plot_longitudinal_ifc(atom_indices=None, atom_element=None, neighbour_element=None, min_dist=None,
                                    max_dist=None, ax=None);"""),
            nbv.new_code_cell("""\
if ifc is not None:
    ifc.plot_longitudinal_ifc_short_range(atom_indices=None, atom_element=None, neighbour_element=None);"""),
            nbv.new_code_cell("""\
if ifc is not None:
    ifc.plot_longitudinal_ifc_ewald(atom_indices=None, atom_element=None, neighbour_element=None,
                                    min_dist=None, max_dist=None, ax=None);"""),
        ])

        return self._write_nb_nbpath(nb, nbpath)


class Becs(Has_Structure, MSONable):
    """
    This object stores the Born effective charges and provides simple tools for data analysis.
    """

    @pmg_serialize
    def as_dict(self):
        """Return dictionary with JSON serialization in MSONable format."""
        return dict(becs_arr=self.values, structure=self.structure, chneut=self.chneut, order="c")

    def __init__(self, becs_arr, structure, chneut, order="c"):
        """
        Args:
            becs_arr: [3, 3, natom] array with the Born effective charges in Cartesian coordinates.
            structure: |Structure| object.
            chneut: Option used for the treatment of the Charge Neutrality.
                for the effective charges (anaddb input variable)
            order: "f" if becs_arr is in Fortran order.
        """
        assert len(becs_arr) == len(structure)
        self._structure = structure
        self.chneut = chneut

        # Values is a numpy array while zstars is a list of Tensor objects.
        self.values = np.empty((len(structure), 3, 3))
        for i, bec in enumerate(becs_arr):
            mat = becs_arr[i]
            if order.lower() == "f": mat = mat.T.copy()
            self.values[i] = mat

        self.zstars = [ZstarTensor(mat) for mat in self.values]

    @property
    def structure(self):
        """|Structure| object."""
        return self._structure

    def __repr__(self):
        return self.to_string()

    def to_string(self, verbose=0):
        """String representation."""
        lines = []; app = lines.append
        app("Born effective charges in Cartesian coordinates (Voigt notation)")
        app(self.get_voigt_dataframe().to_string())
        app("")

        if verbose:
            app("Born effective charges (full tensor)")
            for site, bec in zip(self.structure, self.values):
                app("Z* at site: %s" % repr(site))
                app(str(bec))
                app("")

        # Add info on the bec sum rule.
        app("Born effective charge neutrality sum-rule with chneut: %d\n" % self.chneut)
        app(str(self.sumrule))

        return "\n".join(lines)

    @property
    def sumrule(self):
        """[3, 3] matrix with Born effective charge neutrality sum-rule."""
        return self.values.sum(axis=0)

    def _repr_html_(self):
        """Integration with jupyter notebooks."""
        return self.get_voigt_dataframe()._repr_html_()

    def get_voigt_dataframe(self, view="inequivalent", tol=1e-3, select_symbols=None, decimals=5, verbose=0):
        """
        Return |pandas-DataFrame| with Voigt indices as columns and natom rows.

        Args:
            view: "inequivalent" to show only inequivalent atoms. "all" for all sites.
            tol: Entries are set to zero below this value
            select_symbols: String or list of strings with chemical symbols.
                Used to select only atoms of this type.
            decimals: Number of decimal places to round to.
                If decimals is negative, it specifies the number of positions to the left of the decimal point.
            verbose: Verbosity level.
        """
        aview = self._get_atomview(view, select_symbols=select_symbols, verbose=verbose)

        columns = ["xx", "yy", "zz", "yz", "xz", "xy"]
        rows = []
        for (iatom, wlabel) in zip(aview.iatom_list, aview.wyck_labels):
            site = self.structure[iatom]
            zstar = self.zstars[iatom]
            d = OrderedDict()
            d["element"] = site.specie.symbol
            d["site_index"] = iatom
            d["frac_coords"] = np.round(site.frac_coords, decimals=decimals)
            d["cart_coords"] = np.round(site.coords, decimals=decimals)
            d["wyckoff"] = wlabel
            zstar = zstar.zeroed(tol=tol)
            for k, v in zip(columns, zstar.voigt):
                d[k] = v
            if verbose:
                d["determinant"] = np.linalg.det(zstar)
                d["iso"] = zstar.trace() / 3
            rows.append(d)

        return pd.DataFrame(rows, columns=list(rows[0].keys()) if rows else None)

    def check_site_symmetries(self, verbose=0):
        """
        Check site symmetries of the Born effective charges. Print output to terminal.
        Return: max_err
        """
        return self.structure.site_symmetries.check_site_symmetries(self.values, verbose=verbose)


class DielectricTensorGenerator(Has_Structure):
    """
    Object used to generate frequency dependent dielectric tensors as obtained
    from DFPT calculations. The values are calculated on the fly
    based on the phonon frequencies at gamma and oscillator strengths.
    The first three frequencies would be considered as acoustic modes and
    ignored in the calculation. No checks would be performed.

    See the definitions Eq.(53-54) in :cite:`Gonze1997` PRB55, 10355 (1997).
    """

    @classmethod
    def from_files(cls, phbst_filepath, anaddbnc_filepath):
        """
        Generates the object from the files that contain the phonon frequencies, oscillator strength and
        static dielectric tensor, i.e. the PHBST.nc and anaddb.nc netcdf files, respectively.
        """
        with ETSF_Reader(phbst_filepath) as reader:
            qpts = reader.read_value("qpoints")
            full_phfreqs = reader.read_value("phfreqs")

        for i, q in enumerate(qpts):
            if np.array_equal(q, [0, 0, 0]):
                phfreqs = full_phfreqs[i].copy()
                break
        else:
            raise ValueError('The PHBST does not contain frequencies at gamma')

        with ETSF_Reader(anaddbnc_filepath) as reader:
            epsinf = DielectricTensor(reader.read_value("emacro_cart").T.copy())
            eps0 = DielectricTensor(reader.read_value("emacro_cart_rlx").T.copy())
            try:
                oscillator_strength = reader.read_value("oscillator_strength", cmode="c")
                oscillator_strength = oscillator_strength.transpose((0, 2, 1)).copy()
            except Exception as exc:
                import traceback
                msg = traceback.format_exc()
                msg += ("Error while trying to read from file.\n"
                        "Verify that dieflag == 1, 3 or 4 in anaddb\n")
                raise ValueError(msg)

            structure = reader.read_structure()

        return cls(phfreqs, oscillator_strength, eps0, epsinf, structure)

    @classmethod
    def from_objects(cls, phbands, anaddbnc):
        """
        Generates the object from the objects |PhononBands| object and AnaddbNcFile
        """
        gamma_index = phbands.qindex([0, 0, 0])

        phfreqs = phbands.phfreqs[gamma_index]

        epsinf = anaddbnc.epsinf
        eps0 = anaddbnc.eps0
        oscillator_strength = anaddbnc.oscillator_strength
        if epsinf is None or eps0 is None or oscillator_strength is None:
            raise ValueError("Could not instantiate from the provided objects. "
                             "Some information is missing.")

        return cls(phfreqs, oscillator_strength, eps0, epsinf, anaddbnc.structure)

    def __init__(self, phfreqs, oscillator_strength, eps0, epsinf, structure):
        """
        Args:
             phfreqs: numpy array containing the 3 * num_atoms phonon frequencies at gamma
             oscillator_strength: complex numpy array with shape [number of phonon modes, 3, 3] in atomic units
             eps0: numpy array containing the e0 dielectric tensor without frequency dependence
             epsinf: numpy array with the electronic dielectric tensor (einf) without frequency dependence
             structure: |Structure| object.
        """
        self.phfreqs = phfreqs
        self.oscillator_strength = oscillator_strength
        self.eps0 = eps0
        self.epsinf = epsinf
        self._structure = structure

    @property
    def structure(self):
        """|Structure| object."""
        return self._structure

    def __str__(self):
        return self.to_string()

    def to_string(self, verbose=0):
        """String representation with verbosity level `verbose`."""
        lines = []
        app = lines.append
        app(self.structure.to_string(verbose=verbose, title="Structure"))
        app("")
        app(marquee("Oscillator strength", mark="="))
        tol = 1e-6
        app("Real part in Cartesian coordinates. a.u. units; 1 a.u. = 253.2638413 m3/s2. Set to zero below %.2e." % tol)
        app(self.get_oscillator_dataframe(reim="re", tol=tol).to_string())
        if verbose:
            app("")
            app("Imaginary part in a.u.; 1 a.u. = 253.2638413 m3/s2. Set to zero below %.2e." % tol)
            app(self.get_oscillator_dataframe(reim="im", tol=tol).to_string())
            app("")
            app("Trace of oscillator strength, for each phonon mode:")
            traces = [o.trace() for o in self.oscillator_strength]
            app(str(traces))
        app("")

        tol = 1e-3
        app(marquee("Dielectric Tensors", mark="="))
        app("Electronic dielectric tensor (eps_inf) in Cartesian coordinates. Set to zero below %.2e." % tol)
        app(self.epsinf.get_dataframe(tol=tol).to_string())
        app("")
        app("Zero-frequency dielectric tensor (eps_zero) in Cartesian coordinates. Set to zero below %.2e." % tol)
        app(self.eps0.get_dataframe(tol=tol).to_string())

        return "\n".join(lines)

    def get_oscillator_dataframe(self, reim="all", tol=1e-6):
        """
        Return |pandas-Dataframe| with oscillator matrix elements.

        Args:
            reim: "re" for real part, "im" for imaginary part, "all" for both.
            tol: Entries are set to zero below this value
        """
        dmap = dict(xx=(0, 0), yy=(1, 1), zz=(2, 2), yz=(1, 2), xz=(0, 2), xy=(0, 1))
        #decimals = int(abs(np.rint(np.log10(tol))))
        # 1 a.u. = 253.2638413 m3/s2.
        # TODO: Use SI?
        #fact = 253.2638413

        rows, index = [], []
        for nu in range(3 * len(self.structure)):
            d = {k: data_from_cplx_mode(reim, self.oscillator_strength[nu][t], tol=tol) for k, t in dmap.items()}
            #d = {k: np.around(v * fact, decimals=decimals) for k, v in d.items()}
            rows.append(d)
            index.append(nu)

        df = pd.DataFrame(rows, index=index, columns=list(rows[0].keys()))
        df.index.name = "mode"
        return df

    def tensor_at_frequency(self, w, gamma_ev=1e-4, units='eV'):
        """
        Returns a |DielectricTensor| object representing the dielectric tensor
        in atomic units at the specified frequency w. Eq.(53-54) in PRB55, 10355 (1997).

        Args:
            w: Frequency.
            gamma_ev: Phonon damping factor in eV (full width). Poles are shifted by phfreq * gamma_ev.
                Accept scalar or [nfreq] array.
            units: string specifying the units used for phonon frequencies. Possible values in
            ("eV", "meV", "Ha", "cm-1", "Thz"). Case-insensitive.
        """
        w = w / phfactor_ev2units(units)

        # Note that the acoustic modes are not included: their oscillator strength should be exactly zero
        # Also, only the real part of the oscillators is taken into account:
        # the possible imaginary parts of degenerate modes will cancel.
        if duck.is_listlike(gamma_ev):
            gammas = np.asarray(gamma_ev)
            assert len(gammas) == len(self.phfreqs)
        else:
            gammas = np.ones(len(self.phfreqs)) * float(gamma_ev)

        t = np.zeros((3, 3), dtype=complex)
        for i in range(3, len(self.phfreqs)):
            g = gammas[i] * self.phfreqs[i]
            t += self.oscillator_strength[i].real / (self.phfreqs[i]**2 - w**2 - 1j*g)

        vol = self.structure.volume / bohr_to_angstrom ** 3
        t = 4 * np.pi * t / vol / eV_to_Ha ** 2
        t += self.epsinf

        return DielectricTensor(t)

    @add_fig_kwargs
    def plot(self, w_min=0, w_max=None, gamma_ev=1e-4, num=500, component='diag', reim="reim", units='eV',
             with_phfreqs=True, ax=None, fontsize=12, **kwargs):
        """
        Plots the selected components of the dielectric tensor as a function of frequency with matplotlib.

        Args:
            w_min: minimum frequency in units `units`.
            w_max: maximum frequency. If None it will be set to the value of the maximum frequency + 5*gamma_ev.
            gamma_ev: Phonon damping factor in eV (full width). Poles are shifted by phfreq * gamma_ev.
                Accept scalar or [nfreq] array.
            num: number of values of the frequencies between w_min and w_max.
            component: determine which components of the tensor will be displayed. Can be a list/tuple of two
                elements, indicating the indices [i, j] of the desired component or a string among:

                * 'diag_av' to plot the average of the components on the diagonal
                * 'diag' to plot the elements on diagonal
                * 'all' to plot all the components in the upper triangle.
                * 'offdiag' to plot the off-diagonal components in the upper triangle.

            reim: a string with "re" will plot the real part, with "im" selects the imaginary part.
            units: string specifying the units used for phonon frequencies. Possible values in
                ("eV", "meV", "Ha", "cm-1", "Thz"). Case-insensitive.
            with_phfreqs: True to show phonon frequencies with dots.
            ax: |matplotlib-Axes| or None if a new figure should be created.
            fontsize: Legend and label fontsize.

        Return: |matplotlib-Figure|
        """
        wmesh = self._get_wmesh(gamma_ev, num, units, w_min, w_max)
        t = np.zeros((num, 3, 3), dtype=complex)

        for i, w in enumerate(wmesh):
            t[i] = self.tensor_at_frequency(w, units=units, gamma_ev=gamma_ev)

        ax, fig, plt = get_ax_fig_plt(ax=ax)

        if 'linewidth' not in kwargs:
            kwargs['linewidth'] = 2

        ax.set_xlabel('Frequency {}'.format(phunit_tag(units)), fontsize=fontsize)
        ax.set_ylabel(r'$\epsilon(\omega)$', fontsize=fontsize)
        ax.grid(True)

        reimfs = []
        if 're' in reim: reimfs.append((np.real, "Re{%s}"))
        if 'im' in reim: reimfs.append((np.imag, "Im{%s}"))

        for reimf, reims in reimfs:
            if isinstance(component, (list, tuple)):
                label = reims % r'$\epsilon_{%d%d}$' % tuple(component)
                ax.plot(wmesh, reimf(t[:,component[0], component[1]]), label=label, **kwargs)
            elif component == 'diag':
                for i in range(3):
                    label = reims % r'$\epsilon_{%d%d}$' % (i, i)
                    ax.plot(wmesh, reimf(t[:, i, i]), label=label, **kwargs)
            elif component in ('all', "offdiag"):
                for i in range(3):
                    for j in range(3):
                        if component == "all" and i > j: continue
                        if component == "offdiag" and i >= j: continue
                        label = reims % r'$\epsilon_{%d%d}$' % (i, j)
                        ax.plot(wmesh, reimf(t[:, i, j]), label=label, **kwargs)
            elif component == 'diag_av':
                label = r'Average %s' % (reims % r'$\epsilon_{ii}$')
                ax.plot(wmesh, np.trace(reimf(t), axis1=1, axis2=2)/3, label=label, **kwargs)
            else:
                raise ValueError('Unkwnown component {}'.format(component))

        self._add_phfreqs(ax, units, with_phfreqs)

        ax.legend(loc="best", fontsize=fontsize, shadow=True)

        return fig

    @add_plotly_fig_kwargs
    def plotly(self, w_min=0, w_max=None, gamma_ev=1e-4, num=500, component='diag', reim="reim", units='eV',
               with_phfreqs=True, fig=None, rcd=None, fontsize=16, **kwargs):
        """
        Plots the selected components of the dielectric tensor as a function of frequency with plotly.

        Args:
            w_min: minimum frequency in units `units`.
            w_max: maximum frequency. If None it will be set to the value of the maximum frequency + 5*gamma_ev.
            gamma_ev: Phonon damping factor in eV (full width). Poles are shifted by phfreq * gamma_ev.
                Accept scalar or [nfreq] array.
            num: number of values of the frequencies between w_min and w_max.
            component: determine which components of the tensor will be displayed. Can be a list/tuple of two
                elements, indicating the indices [i, j] of the desired component or a string among::

                * 'diag_av' to plot the average of the components on the diagonal
                * 'diag' to plot the elements on diagonal
                * 'all' to plot all the components in the upper triangle.
                * 'offdiag' to plot the off-diagonal components in the upper triangle.

            reim: a string with "re" will plot the real part, with "im" selects the imaginary part.
            units: string specifying the units used for phonon frequencies. Possible values in
                ("eV", "meV", "Ha", "cm-1", "Thz"). Case-insensitive.
            with_phfreqs: True to show phonon frequencies with dots.
            fig: |plotly.graph_objects.Figure| or None if a new figure should be created.
            rcd: PlotlyRowColDesc object used when fig is not None to specify the (row, col) of the subplot in the grid.
            fontsize: Legend and label fontsize.

        Return: |plotly.graph_objects.Figure|
        """
        wmesh = self._get_wmesh(gamma_ev, num, units, w_min, w_max)
        t = np.zeros((num, 3, 3), dtype=complex)

        for i, w in enumerate(wmesh):
            t[i] = self.tensor_at_frequency(w, units=units, gamma_ev=gamma_ev)

        if fig is None:
            fig, _ = get_fig_plotly()

        rcd = PlotlyRowColDesc.from_object(rcd)
        iax, ply_row, ply_col = rcd.iax, rcd.ply_row, rcd.ply_col
        xaxis = 'xaxis%u' % iax
        yaxis = 'yaxis%u' % iax
        fig.layout[xaxis].title = dict(text='Frequency {}'.format(phunit_tag(units, unicode=True)), font_size=fontsize)
        fig.layout[yaxis].title = dict(text='ε(ω)', font_size=fontsize)

        if 'line_width' not in kwargs:
            kwargs['line_width'] = 2

        reimfs = []
        if 're' in reim: reimfs.append((np.real, "Re{%s}"))
        if 'im' in reim: reimfs.append((np.imag, "Im{%s}"))

        for reimf, reims in reimfs:
            if isinstance(component, (list, tuple)):
                label = reims % r'ε%s%s' % (SUBSCRIPT_UNICODE[str(component[0])],SUBSCRIPT_UNICODE[str(component[1])])
                fig.add_scatter(x=wmesh, y=reimf(t[:,component[0], component[1]]), mode='lines', showlegend=True,
                                name=label, row=ply_row, col=ply_col, **kwargs)
            elif component == 'diag':
                for i in range(3):
                    s = SUBSCRIPT_UNICODE[str(i)]
                    label = reims % r'ε%s%s' % (s, s)
                    fig.add_scatter(x=wmesh, y=reimf(t[:, i, i]), mode='lines', name=label, row=ply_row, col=ply_col, **kwargs)
            elif component in ('all', "offdiag"):
                for i in range(3):
                    for j in range(3):
                        if component == "all" and i > j: continue
                        if component == "offdiag" and i >= j: continue
                        label = reims % r'ε%s%s' % (SUBSCRIPT_UNICODE[str(i)], SUBSCRIPT_UNICODE[str(j)])
                        fig.add_scatter(x=wmesh, y=reimf(t[:, i, j]), mode='lines', name=label, row=ply_row,
                                        col=ply_col, **kwargs)
            elif component == 'diag_av':
                label = r'Average %s' % (reims % r'εᵢᵢ')
                fig.add_scatter(x=wmesh, y=np.trace(reimf(t), axis1=1, axis2=2)/3, mode='lines', name=label,
                                row=ply_row, col=ply_col, **kwargs)
            else:
                raise ValueError('Unkwnown component {}'.format(component))

        self._add_phfreqs_plotly(fig, rcd, units, with_phfreqs)
        fig.layout.legend.font.size = fontsize

        return fig

    def _get_wmesh(self, gamma_ev, num, units, w_min, w_max):
        """
        Helper function to get the wmesh for the plots.

        Args:
            gamma_ev: Phonon damping factor in eV (full width). Poles are shifted by phfreq * gamma_ev.
                Accept scalar or [nfreq] array.
            num: number of values of the frequencies between w_min and w_max.
            units: string specifying the units used for phonon frequencies. Possible values in
                ("eV", "meV", "Ha", "cm-1", "Thz"). Case-insensitive.
            w_min: minimum frequency in units `units`.
            w_max: maximum frequency. If None it will be set to the value of the maximum frequency + 5*gamma_ev.

        Returns:
            a numpy array with the frequencies.
        """
        if w_max is None:
            w_max = (np.max(self.phfreqs) + gamma_ev * 10) * phfactor_ev2units(units)

        wmesh = np.linspace(w_min, w_max, num, endpoint=True)
        return wmesh

    # To maintain backward compatibility.
    plot_vs_w = plot

    @add_fig_kwargs
    def plot_all(self, **kwargs):
        """
        Plot diagonal and off-diagonal elements of the dielectric tensor as a function of frequency.
        Both real and imag part are show. Accepts all arguments of `plot` method with the exception of:
        `component` and `reim`.

        Returns: |matplotlib-Figure|
        """
        axmat, fig, plt = get_axarray_fig_plt(None, nrows=2, ncols=2,
                                              sharex=True, sharey=False, squeeze=False)
        fontsize = kwargs.pop("fontsize", 8)
        for irow in range(2):
            component = {0: "diag", 1: "offdiag"}[irow]
            for icol in range(2):
                reim = {0: "re", 1: "im"}[icol]
                self.plot(component=component, reim=reim, ax=axmat[irow, icol], fontsize=fontsize, show=False, **kwargs)

        return fig

    @add_fig_kwargs
    def plot_e0w_qdirs(self, qdirs=None, w_min=0, w_max=None, gamma_ev=1e-4, num=500, reim="reim", func="direct",
                       units='eV', with_phfreqs=True, ax=None, fontsize=12, **kwargs):
        r"""
        Plots the dielectric tensor and/or -epsinf_q**2 / \epsilon_q along a set of specified directions.
        With \epsilon_q as defined in eq. (56) in :cite:`Gonze1997` PRB55, 10355 (1997).

        Args:
            qdirs: a list of directions along which to plot the dielectric tensor. They will be normalized
                internally. If None the three cartesian directions will be shown.
            w_min: minimum frequency in units `units`.
            w_max: maximum frequency. If None it will be set to the value of the maximum frequency + 5*gamma_ev.
            gamma_ev: Phonon damping factor in eV (full width). Poles are shifted by phfreq * gamma_ev.
                Accept scalar or [nfreq] array.
            num: number of values of the frequencies between w_min and w_max.
            reim: a string with "re" will plot the real part, with "im" selects the imaginary part.
            func: determines which functional form will be plot. Can be:
                * "direct": plot of \epsilon_q
                * "inverse": plot of -epsinf_q**2 / \epsilon_q
                * "both": both plots.
            units: string specifying the units used for phonon frequencies. Possible values in
                ("eV", "meV", "Ha", "cm-1", "Thz"). Case-insensitive.
            with_phfreqs: True to show phonon frequencies with dots.
            ax: |matplotlib-Axes| or None if a new figure should be created.
            fontsize: Legend and label fontsize.

        Return: |matplotlib-Figure|
        """
        wmesh = self._get_wmesh(gamma_ev, num, units, w_min, w_max)
        t = np.zeros((num, 3, 3), dtype=complex)

        for i, w in enumerate(wmesh):
            t[i] = self.tensor_at_frequency(w, units=units, gamma_ev=gamma_ev)

        ax, fig, plt = get_ax_fig_plt(ax=ax)

        if 'linewidth' not in kwargs:
            kwargs['linewidth'] = 2

        ax.set_xlabel('Frequency {}'.format(phunit_tag(units)))
        ax.set_ylabel(r'$\epsilon(\omega)$')
        ax.grid(True)

        reimfs = []
        if 're' in reim: reimfs.append((np.real, "Re{%s}"))
        if 'im' in reim: reimfs.append((np.imag, "Im{%s}"))

        if func == "both":
            func = ["direct", "inverse"]
        elif func not in ("direct", "inverse"):
            raise ValueError(f"unknown value for func: {func}")
        else:
            func = [func]

        func_label = {"direct": r"$\epsilon_{{q{ind}}}$",
                      "inverse": r"$-(\epsilon^{{\infty}}_{{q{ind}}})^2 / \epsilon_{{q{ind}}}$"}

        if qdirs is None:
            qdirs = np.eye(3)
        elif len(np.shape(qdirs)) < 2:
            qdirs = [qdirs]

        qdirs = np.array(qdirs, dtype=float)

        for reimf, reims in reimfs:
            for func_form in func:
                for i, q in enumerate(qdirs):
                    q /= np.linalg.norm(q)
                    tt = np.einsum("i,kij,j->k", q, t, q)
                    if func_form == "inverse":
                        tt = -1 / tt * (np.einsum("i,ij,j", q, self.epsinf, q)) ** 2

                    label = reims % func_label[func_form].format(ind=i)
                    ax.plot(wmesh, reimf(tt), label=label, **kwargs)

        self._add_phfreqs(ax, units, with_phfreqs)

        ax.legend(loc="best", fontsize=fontsize, shadow=True)

        return fig

    def _add_phfreqs(self, ax, units, with_phfreqs):
        """
        Helper functions to add the phonon frequencies to the x axis.
        Args:
            ax: |matplotlib-Axes| or None if a new figure should be created.
            units: string specifying the units used for phonon frequencies. Possible values in
                ("eV", "meV", "Ha", "cm-1", "Thz"). Case-insensitive.
            with_phfreqs: True to show phonon frequencies with dots.
        """
        # Add points showing phonon energies.
        if with_phfreqs:
            wvals = self.phfreqs[3:] * phfactor_ev2units(units)
            ax.scatter(wvals, np.zeros_like(wvals), s=30, marker="o", c="blue")

    def _add_phfreqs_plotly(self, fig, rcd, units, with_phfreqs):
        """
        Helper functions to add the phonon frequencies to the plotly fig.
        Args:
            fig: |plotly.graph_objects.Figure|
            rcd: PlotlyRowColDesc object used when fig is not None to specify the (row, col) of the subplot in the grid.
            units: string specifying the units used for phonon frequencies. Possible values in
                ("eV", "meV", "Ha", "cm-1", "Thz"). Case-insensitive.
            with_phfreqs: True to show phonon frequencies with dots.
        """
        # Add points showing phonon energies.
        if with_phfreqs:
            wvals = self.phfreqs[3:] * phfactor_ev2units(units)
            fig.add_scatter(x=wvals, y=np.zeros_like(wvals), mode='markers', marker=dict(color='blue', size=10),
                            name='', row=rcd.ply_row, col=rcd.ply_col, showlegend=False)

    def reflectivity(self, qdir, w, gamma_ev=1e-4, units='eV'):
        """
        Calculates the reflectivity from the dielectric tensor along the specified direction
        according to eq. (58) in :cite:`Gonze1997` PRB55, 10355 (1997).

        Args:
            qdir: a list with three components defining the direction.
                It will be normalized internally.
            w: frequency.
            gamma_ev: Phonon damping factor in eV (full width). Poles are shifted by phfreq * gamma_ev.
                Accept scalar or [nfreq] array.
            units: string specifying the units used for phonon frequencies. Possible values in
                ("eV", "meV", "Ha", "cm-1", "Thz"). Case-insensitive.

        Returns:
            the value of the reflectivity.
        """

        qdir = np.array(qdir) / np.linalg.norm(qdir)
        t = self.tensor_at_frequency(w, units=units, gamma_ev=gamma_ev)

        n = np.einsum("i,ij,j", qdir, t, qdir) ** 0.5

        r = (n - 1) / (n + 1)

        return (r * r.conjugate()).real

    @add_fig_kwargs
    def plot_reflectivity(self, qdirs=None, w_min=0, w_max=None, gamma_ev=1e-4, num=500,
                          units='eV', with_phfreqs=True, ax=None, fontsize=12, **kwargs):
        """
        Plots the reflectivity from the dielectric tensor along the specified directions,
        according to eq. (58) in :cite:`Gonze1997` PRB55, 10355 (1997).

        Args:
            qdirs: a list of directions along which to plot the dielectric tensor. They will be normalized
                internally. If None the three cartesian directions will be shown.
            w_min: minimum frequency in units `units`.
            w_max: maximum frequency. If None it will be set to the value of the maximum frequency + 5*gamma_ev.
            gamma_ev: Phonon damping factor in eV (full width). Poles are shifted by phfreq * gamma_ev.
                Accept scalar or [nfreq] array.
            num: number of values of the frequencies between w_min and w_max.
            units: string specifying the units used for phonon frequencies. Possible values in
                ("eV", "meV", "Ha", "cm-1", "Thz"). Case-insensitive.
            with_phfreqs: True to show phonon frequencies with dots.
            ax: |matplotlib-Axes| or None if a new figure should be created.
            fontsize: Legend and label fontsize.

        Return: |matplotlib-Figure|
        """

        wmesh = self._get_wmesh(gamma_ev, num, units, w_min, w_max)
        t = np.zeros((num, 3, 3), dtype=complex)

        for i, w in enumerate(wmesh):
            t[i] = self.tensor_at_frequency(w, units=units, gamma_ev=gamma_ev)

        if qdirs is None:
            qdirs = np.eye(3)
        elif len(np.shape(qdirs)) < 2:
            qdirs = [qdirs]

        qdirs = np.array(qdirs, dtype=float)

        qdirs /= np.linalg.norm(qdirs, axis=1)[:, None]

        n = np.einsum("li,kij,lj->lk", qdirs, t, qdirs) ** 0.5

        r = np.abs((n - 1) / (n + 1)) ** 2

        ax, fig, plt = get_ax_fig_plt(ax=ax)

        if 'linewidth' not in kwargs:
            kwargs['linewidth'] = 2

        ax.set_xlabel('Frequency {}'.format(phunit_tag(units)))
        ax.set_ylabel(r'$R(\omega)$')
        ax.grid(True)

        for i in range(len(qdirs)):
            label = f"$R_{{q{i}}}$"
            ax.plot(wmesh, r[i], label=label, **kwargs)

        self._add_phfreqs(ax, units, with_phfreqs)

        ax.legend(loc="best", fontsize=fontsize, shadow=True)

        return fig


class DdbRobot(Robot):
    """
    This robot analyzes the results stored in multiple DDB files.
    Obviously, particular `compare` methods make sense only if the DDB files have the same structures
    and have computed with different parameters e.g. qmesh, tsmear, ecut ....

    .. rubric:: Inheritance Diagram
    .. inheritance-diagram:: DdbRobot
    """

    EXT = "DDB"

    @classmethod
    def class_handles_filename(cls, filename):
        """Exclude DDB.nc files. Override base class."""
        return filename.endswith("_" + cls.EXT)

    @classmethod
    def from_mpid_list(cls, mpid_list, api_key=None, endpoint=None):
        """
        Build a DdbRobot from list of materials-project ids.

        Args:
            mpid_list: List of Materials Project material_ids (e.g., ["mp-1234", "mp-1245"]).
            api_key (str): A String API key for accessing the MaterialsProject REST interface.
                If None, the code will check if there is a `PMG_MAPI_KEY` in your .pmgrc.yaml.
            endpoint (str): Url of endpoint to access the MaterialsProject REST interface.
                Defaults to the standard Materials Project REST address
        """
        from abipy.core import restapi
        ddb_files = []
        mpid_list = list_strings(mpid_list)

        if not mpid_list:
            raise RuntimeError("No structure found in the MP database")
        if any(not s.startswith("mp-") for s in mpid_list):
            raise ValueError(f"Invalid mp-in in list:\n{mpid_list}")

        with restapi.get_mprester(api_key=api_key, endpoint=endpoint) as rest:
            for mpid in mpid_list:
                try:
                    ddb_string = rest._make_request("/materials/%s/abinit_ddb" % mpid)
                except rest.Error:
                    cprint("Cannot get DDB for mp-id: %s, ignoring error" % mpid, "yellow")
                    continue

                _, tmpfile = tempfile.mkstemp(prefix=mpid, suffix='_DDB')
                ddb_files.append(tmpfile)
                with open(tmpfile, "wt") as fh:
                    fh.write(ddb_string)

        return cls.from_files(ddb_files, labels=mpid_list)

    #def get_qpoints_union(self):
    #    """
    #    Return numpy array with the q-points in reduced coordinates found in the DDB files.
    #    """
    #    qpoints = []
    #    for label, ddb in self.items():
    #        qpoints.extend(q.frac_coords for q in ddb.qpoints if q not in qpoints)

    #    return np.array(qpoints)

    #def get_qpoints_intersection(self):
    #    """Return numpy array with the q-points in reduced coordinates found in the DDB files."""
    #    qpoints = []
    #    for label, ddb in self.items():
    #        qpoints.extend(q.frac_coords for q in ddb.qpoints if q not in qpoints)
    #
    #    return np.array(qpoints)

    # DEBUGGING CODE (do not remove)
    #def find_duplicated_entries(self, std_tol=1e-5, verbose=1):
    #    """
    #    Check for duplicated entries in the list of ddb files

    #    Args:
    #        std_tol: Tolerance on standard deviation
    #        verbose: Verbosity level.

    #    Return: (retcode, results) where results maps qpt --> DataFrame with perts as index.
    #    """
    #    from pprint import pprint

    #    # Build q --> group of dataframes.
    #    from collections import defaultdict
    #    q2dfgroup = defaultdict(list)
    #    for ddb in self.abifiles:
    #        for qpt, df in ddb.computed_dynmat.items():
    #            q2dfgroup[qpt].append(df)

    #    retcode, results = 0, {}
    #    for qpt, dfgroup in q2dfgroup.items():
    #        all_indset = [set(df.index) for df in dfgroup]
    #        # Build union of all dynmat indices with this q
    #        allps = set(all_indset[0]).union(*all_indset)
    #        #allps = set(all_indset[0]).intersection(*all_indset)

    #        index, d_list = [], []
    #        for p in allps:
    #            # Find dataframes with this p
    #            found = [p in index for index in all_indset]
    #            count = found.count(True)
    #            if count == 1: continue
    #            if verbose:
    #                print("Found %s duplicated entries for p: %s" % (count, str(p)))

    #            # Compute stats for this p (complex numbers)
    #            cvalues = []
    #            for f, df in zip(found, dfgroup):
    #                if not f: continue
    #                c = df["cvalue"].loc[[p]]
    #                cvalues.append(c)

    #            cvalues = np.array(cvalues)
    #            norms = np.abs(cvalues)
    #            d = dict(mean=cvalues.mean(), std=cvalues.std(),
    #                     min_norm=norms.min(), max_norm=norms.max(), count=count)

    #            # Print warning if large deviation
    #            #if d["max_norm"]  - d["min_norm"] > 1e-5:
    #            if d["std"] > std_tol:
    #                retcode += 1
    #                cprint("Found std > %s" % std_tol, "red")
    #                pprint(cvalues)
    #            if verbose:
    #                pprint(d)
    #                print(2 * "")

    #            d_list.append(d)
    #            index.append(p)

    #        results[qpt] = pd.DataFrame(d_list, index=index)

    #    return retcode, results

    def get_dataframe_at_qpoint(self, qpoint=None, units="eV", asr=2, chneut=1, dipdip=1, dipquad=1, quadquad=1,
                                ifcflag=0, with_geo=True, with_spglib=True, abspath=False, funcs=None):
        """
        Call anaddb to compute the phonon frequencies at a single q-point using the DDB files treated
        by the robot and the given anaddb input arguments. LO-TO splitting is not included.
        Build and return a |pandas-Dataframe| with results

        Args:
            qpoint: Reduced coordinates of the qpoint where phonon modes are computed
            units: string specifying the units used for ph frequencies.  Possible values in
                ("eV", "meV", "Ha", "cm-1", "Thz"). Case-insensitive.
            asr, chneut, dipdip: Anaddb input variable. See official documentation.
            dipquad, quadquad: 1 to include DQ, QQ terms (provided DDB contains dynamical quadrupoles).
            ifcflag: 1 if phonons should be Fourier-interpolated, 0 to use dynamical matrix directly.
            with_geo: True if structure info should be added to the dataframe
            with_spglib: True to compute spglib space group and add it to the DataFrame.
            abspath: True if paths in index should be absolute. Default: Relative to getcwd().
            funcs: Function or list of functions to execute to add more data to the DataFrame.
                Each function receives a |DdbFile| object and returns a tuple (key, value)
                where key is a string with the name of column and value is the value to be inserted.

        Return: |pandas-DataFrame|
        """
        # If qpoint is None, all the DDB must contain have the same q-point .
        if qpoint is None:
            if not all(len(ddb.qpoints) == 1 for ddb in self.abifiles):
                raise ValueError("Found more than one q-point in the DDB file. qpoint must be specified")

            qpoint = self[0].qpoints[0]
            if any(np.any(ddb.qpoints[0] != qpoint) for ddb in self.abifiles):
                raise ValueError("All the q-points in the DDB files must be equal")

        rows, row_names = [], []
        for i, (label, ddb) in enumerate(self.items()):
            row_names.append(label)
            d = OrderedDict()
            #d = {aname: getattr(ddb, aname) for aname in attrs}
            #d.update({"qpgap": mdf.get_qpgap(spin, kpoint)})

            # Call anaddb to get the phonon frequencies. Note lo_to_splitting set to False.
            phbands = ddb.anaget_phmodes_at_qpoint(qpoint=qpoint, asr=asr, chneut=chneut,
                                                   dipdip=dipdip, dipquad=dipquad, quadquad=quadquad,
                                                   ifcflag=ifcflag, lo_to_splitting=False)
            # [nq, nmodes] array
            freqs = phbands.phfreqs[0, :] * phfactor_ev2units(units)

            d.update({"mode" + str(i): freqs[i] for i in range(len(freqs))})

            # Add convergence parameters
            d.update(ddb.params)

            # Add info on structure.
            if with_geo:
                d.update(phbands.structure.get_dict4pandas(with_spglib=with_spglib))

            # Execute functions.
            if funcs is not None: d.update(self._exec_funcs(funcs, ddb))
            rows.append(d)

        row_names = row_names if not abspath else self._to_relpaths(row_names)
        return pd.DataFrame(rows, index=row_names, columns=list(rows[0].keys()))

    def anaget_phonon_plotters(self, **kwargs):
        r"""
        Invoke anaddb to compute phonon bands and DOS using the arguments passed via `kwargs`.
        Collect results and return `namedtuple` with the following attributes:

            phbands_plotter: |PhononBandsPlotter| object.
            phdos_plotter: |PhononDosPlotter| object.
        """
        if "workdir" in kwargs:
            raise ValueError("Cannot specify `workdir` when multiple DDB file are executed.")

        def find_anaddb_ncpath(filepath):
            from abipy.flowtk.utils import Directory
            directory = Directory(os.path.dirname(filepath))
            p = directory.has_abiext("anaddb.nc")
            if not p:
                raise RuntimeError("Cannot find `anaddb.nc` in directory %s" % (directory))
            return p

        phbands_plotter, phdos_plotter = PhononBandsPlotter(), PhononDosPlotter()

        for label, ddb in self.items():
            # Invoke anaddb to get phonon bands and DOS.
            phbst_file, phdos_file = ddb.anaget_phbst_and_phdos_files(**kwargs)

            # Phonon frequencies with non analytical contributions, if calculated, are saved in anaddb.nc
            # Those results should be fetched from there and added to the phonon bands.
            # lo_to_splitting in ["automatic", True, False] and defaults to automatic.
            loto_mode = kwargs.get("lo_to_splitting", False)
            if loto_mode:
                #print("lo_to_splitting:", kwargs["lo_to_splitting"])
                anaddb_path = find_anaddb_ncpath(phbst_file.filepath)
                phbst_file.phbands.read_non_anal_from_file(anaddb_path)

            phbands_plotter.add_phbands(label, phbst_file, phdos=phdos_file)
            phbst_file.close()
            if phdos_file is not None:
                phdos_plotter.add_phdos(label, phdos=phdos_file.phdos)
                phdos_file.close()

        return dict2namedtuple(phbands_plotter=phbands_plotter, phdos_plotter=phdos_plotter)

    def anacompare_elastic(self, ddb_header_keys=None, with_structure=True, with_spglib=True,
                           with_path=False, manager=None, verbose=0, **kwargs):
        """
        Compute elastic and piezoelectric properties for all DDBs in the robot and build DataFrame.

        Args:
            ddb_header_keys: List of keywords in the header of the DDB file
                whose value will be added to the Dataframe.
            with_structure: True to add structure parameters to the DataFrame.
            with_spglib: True to compute spglib space group and add it to the DataFrame.
            with_path: True to add DDB path to dataframe
            manager: |TaskManager| object. If None, the object is initialized from the configuration file
            verbose: verbosity level. Set it to a value > 0 to get more information
            kwargs: Keyword arguments passed to `ddb.anaget_elastic`.

        Return: DataFrame and list of ElastData objects.
        """
        ddb_header_keys = [] if ddb_header_keys is None else list_strings(ddb_header_keys)
        df_list, elastdata_list = [], []
        for label, ddb in self.items():
            # Invoke anaddb to compute elastic data.
            edata = ddb.anaget_elastic(verbose=verbose, manager=manager, **kwargs)
            elastdata_list.append(edata)

            # Build daframe with properties derived from the elastic tensor.
            df = edata.get_elastic_properties_dataframe()

            # Add metadata to the dataframe.
            df["formula"] = ddb.structure.formula
            for k in ddb_header_keys:
                df[k] = ddb.header[k]

            # Add structural parameters to the dataframe.
            if with_structure:
                for skey, svalue in ddb.structure.get_dict4pandas(with_spglib=with_spglib).items():
                    df[skey] = svalue

            # Add path to the DDB file.
            if with_path: df["ddb_path"] = ddb.filepath

            df_list.append(df)

        # Concatenate dataframes.
        return dict2namedtuple(df=pd.concat(df_list, ignore_index=True),
                               elastdata_list=elastdata_list)

    def anacompare_becs(self, ddb_header_keys=None, chneut=1, tol=1e-3, with_path=False, verbose=0):
        """
        Compute Born effective charges for all DDBs in the robot and build DataFrame.
        with Voigt indices as columns + metadata. Useful for convergence studies.

        Args:
            ddb_header_keys: List of keywords in the header of the DDB file
                whose value will be added to the Dataframe.
            chneut: Anaddb input variable. See official documentation.
            tol: Elements below this value are set to zero.
            with_path: True to add DDB path to dataframe
            verbose: verbosity level. Set it to a value > 0 to get more information

        Return: ``namedtuple`` with the following attributes::

            df: DataFrame with Voigt as columns.
            becs_list: list of Becs objects.
        """
        ddb_header_keys = [] if ddb_header_keys is None else list_strings(ddb_header_keys)
        df_list, becs_list = [], []
        for label, ddb in self.items():
            # Invoke anaddb to compute Becs
            _, becs = ddb.anaget_epsinf_and_becs(chneut=chneut, verbose=verbose)
            becs_list.append(becs)
            df = becs.get_voigt_dataframe(tol=tol)

            # Add metadata to the dataframe.
            df["formula"] = ddb.structure.formula
            df["chneut"] = chneut
            for k in ddb_header_keys:
                df[k] = ddb.header[k]

            # Add path to the DDB file.
            if with_path: df["ddb_path"] = ddb.filepath

            df_list.append(df)

        # Concatenate dataframes.
        return dict2namedtuple(df=pd.concat(df_list, ignore_index=True).sort_values(by="site_index"),
                               becs_list=becs_list)

    def anacompare_epsinf(self, ddb_header_keys=None, chneut=1, tol=1e-3, with_path=False, verbose=0):
        r"""
        Compute (eps^\inf) electronic dielectric tensor for all DDBs in the robot and build DataFrame.
        with Voigt indices as columns + metadata. Useful for convergence studies.

        Args:
            ddb_header_keys: List of keywords in the header of the DDB file
                whose value will be added to the Dataframe.
            chneut: Anaddb input variable. See official documentation.
            tol: Elements below this value are set to zero.
            with_path: True to add DDB path to dataframe
            verbose: verbosity level. Set it to a value > 0 to get more information

        Return: ``namedtuple`` with the following attributes::

            df: DataFrame with Voigt indices as columns.
            epsinf_list: List of |DielectricTensor| objects with eps^{inf}
        """
        ddb_header_keys = [] if ddb_header_keys is None else list_strings(ddb_header_keys)
        df_list, epsinf_list = [], []
        for label, ddb in self.items():
            # Invoke anaddb to compute e_inf
            einf, _ = ddb.anaget_epsinf_and_becs(chneut=chneut, verbose=verbose)
            epsinf_list.append(einf)
            df = einf.get_voigt_dataframe(tol=tol)

            # Add metadata to the dataframe.
            df["formula"] = ddb.structure.formula
            df["chneut"] = chneut
            for k in ddb_header_keys:
                df[k] = ddb.header[k]

            # Add path to the DDB file.
            if with_path: df["ddb_path"] = ddb.filepath
            df_list.append(df)

        # Concatenate dataframes.
        return dict2namedtuple(df=pd.concat(df_list, ignore_index=True), epsinf_list=epsinf_list)

    def anacompare_eps0(self, ddb_header_keys=None, asr=2, chneut=1, tol=1e-3, with_path=False, verbose=0):
        """
        Compute (eps^0) dielectric tensor for all DDBs in the robot and build DataFrame.
        with Voigt indices as columns + metadata. Useful for convergence studies.

        Args:
            ddb_header_keys: List of keywords in the header of the DDB file
                whose value will be added to the Dataframe.
            asr, chneut, dipdip: Anaddb input variable. See official documentation.
            tol: Elements below this value are set to zero.
            with_path: True to add DDB path to dataframe
            verbose: verbosity level. Set it to a value > 0 to get more information

        Return: ``namedtuple`` with the following attributes::

            df: DataFrame with Voigt as columns.
            eps0_list: List of |DielectricTensor| objects with eps^0.
            dgen_list: List of DielectricTensorGenerator.
        """
        ddb_header_keys = [] if ddb_header_keys is None else list_strings(ddb_header_keys)
        df_list, eps0_list, dgen_list = [], [], []
        for label, ddb in self.items():
            # Invoke anaddb to compute e_0
            gen = ddb.anaget_dielectric_tensor_generator(asr=asr, chneut=chneut, dipdip=1, verbose=verbose)
            dgen_list.append(gen)
            eps0_list.append(gen.eps0)
            df = gen.eps0.get_voigt_dataframe(tol=tol)

            # Add metadata to the dataframe.
            df["formula"] = ddb.structure.formula
            df["asr"] = asr
            df["chneut"] = chneut
            #df["dipdip"] = dipdip
            for k in ddb_header_keys:
                df[k] = ddb.header[k]

            # Add path to the DDB file.
            if with_path: df["ddb_path"] = ddb.filepath

            df_list.append(df)

        # Concatenate dataframes.
        return dict2namedtuple(df=pd.concat(df_list, ignore_index=True),
                               eps0_list=eps0_list, dgen_list=dgen_list)

    def yield_figs(self, **kwargs):  # pragma: no cover
        """
        This function *generates* a predefined list of matplotlib figures with minimal input from the user.
        """
        if all(ddb.has_at_least_one_atomic_perturbation() for ddb in self.abifiles):
            print("Invoking anaddb through anaget_phonon_plotters...")
            r = self.anaget_phonon_plotters()
            for fig in r.phbands_plotter.yield_figs(): yield fig
            for fig in r.phdos_plotter.yield_figs(): yield fig

    def yield_plotly_figs(self, **kwargs):  # pragma: no cover
        """
        This function *generates* a predefined list of matplotlib figures with minimal input from the user.
        """
        if all(ddb.has_at_least_one_atomic_perturbation() for ddb in self.abifiles):
            print("Invoking anaddb through anaget_phonon_plotters...")
            r = self.anaget_phonon_plotters()
            for fig in r.phbands_plotter.yield_plotly_figs(): yield fig
            for fig in r.phdos_plotter.yield_plotly_figs(): yield fig

    def get_panel(self, **kwargs):
        """Return a panel object that allows the user to compare the results with a web-based interface."""
        from abipy.panels.ddb import DdbRobotPanel
        return DdbRobotPanel(self).get_panel(**kwargs)

    def write_notebook(self, nbpath=None):
        """
        Write a jupyter_ notebook to nbpath. If ``nbpath`` is None, a temporary file in the current
        working directory is created. Return path to the notebook.
        """
        nbformat, nbv, nb = self.get_nbformat_nbv_nb(title=None)

        anaget_phonon_plotters_kwargs = ("\n"
            '\tnqsmall=10, ndivsm=20, asr=2, chneut=1, dipdip=1, dos_method="tetra",\n'
            '\tlo_to_splitting=False, ngqpt=None, qptbounds=None,\n'
            '\tanaddb_kwargs=None, verbose=0')

        args = [(l, f.filepath) for l, f in self.items()]
        nb.cells.extend([
            #nbv.new_markdown_cell("# This is a markdown cell"),
            nbv.new_code_cell("robot = abilab.DdbRobot(*%s)\nrobot.trim_paths()\nrobot" % str(args)),
            nbv.new_code_cell("""#dfq = robot.get_dataframe_at_qpoint(qpoint=None, units="meV")"""),
            nbv.new_code_cell("r = robot.anaget_phonon_plotters(%s)" % anaget_phonon_plotters_kwargs),
            nbv.new_code_cell("r.phbands_plotter.get_phbands_frame()"),
            nbv.new_code_cell("r.phbands_plotter.ipw_select_plot()"),
            nbv.new_code_cell("r.phdos_plotter.ipw_select_plot()"),
            nbv.new_code_cell("r.phdos_plotter.ipw_harmonic_thermo()"),
        ])

        # Mixins
        nb.cells.extend(self.get_baserobot_code_cells())

        return self._write_nb_nbpath(nb, nbpath)


def get_2nd_ord_block_string(qpt, data):
    """
    Helper function providing the lines required in a DDB file for a given
    q-point and second order derivatives.

    Args:
        qpt: the fractional coordinates of the q point.
        data: a dictionary of the form {qpt: {(idir1, ipert1, idir2, ipert2): complex value}}
            with the data that should be given in the string.

    Returns: list of str: the lines that can be added to the DDB file.
    """
    lines = []
    lines.append(f" 2nd derivatives (non-stat.)  - # elements :{len(data):8}")
    lines.append(" qpt{:16.8E}{:16.8E}{:16.8E}   1.0".format(*qpt))
    l_format = "{:4d}" * 4 + "  {:22.14E}" * 2

    for p, v in data.items():
        lines.append(l_format.format(*p, v.real, v.imag))

    return lines<|MERGE_RESOLUTION|>--- conflicted
+++ resolved
@@ -1678,12 +1678,9 @@
         anaddbnc_path = task.outpath_from_ext("anaddb.nc")
         with AnaddbNcFile(anaddbnc_path) as anaddbnc:
             dij = anaddbnc.dchide
-<<<<<<< HEAD
 
         if units=="pm/V":
             dij *= 16 * np.pi**2 * abu.Bohr_Ang**2 * 1e-8 * abu.eps0 / abu.e_Cb
-=======
->>>>>>> a477d8a4
 
         if voigt:
             return dij.voigt if not return_input else (dij.voigt, inp)
