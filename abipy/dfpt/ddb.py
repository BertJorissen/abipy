--- conflicted
+++ resolved
@@ -13,7 +13,6 @@
 from monty.dev import get_ncpus
 from pymatgen.io.abinit.netcdf import NetcdfReader
 from pymatgen.io.abinit.tasks import AnaddbTask
-from pymatgen.io.abinit.netcdf import NetcdfReader
 from abipy.core.mixins import TextFile, Has_Structure
 from abipy.core.symmetries import SpaceGroup
 from abipy.core.structure import Structure
@@ -365,13 +364,8 @@
                 directions = r.read_value("non_analytical_directions")
                 non_anal_phfreq = r.read_value("non_analytical_phonon_modes")
 
-<<<<<<< HEAD
-                phbst.non_anal_directions = directions
-                phbst.non_anal_phfreqs = non_anal_phfreq
-=======
                 phbst.phbands.non_anal_directions = directions
                 phbst.phbands.non_anal_phfreqs = non_anal_phfreq
->>>>>>> ca135676
 
         return phbst, task.open_phdos()
 
@@ -600,21 +594,12 @@
 
     @classmethod
     def from_ec_nc_file(cls, ec_nc_file, tensor_type='relaxed_ion'):
-<<<<<<< HEAD
-        nc_reader = NetcdfReader(ec_nc_file)
-        if tensor_type == 'relaxed_ion':
-            ec_relaxed =  np.array(nc_reader.read_variable('elastic_constants_relaxed_ion'))
-            compl_relaxed =  np.array(nc_reader.read_variable('compliance_constants_relaxed_ion'))
-        else:
-            raise ValueError('tensor_type "{}" not allowed'.format(tensor_type))
-=======
         with NetcdfReader(ec_nc_file) as nc_reader:
             if tensor_type == 'relaxed_ion':
                 ec_relaxed =  np.array(nc_reader.read_variable('elastic_constants_relaxed_ion'))
                 compl_relaxed =  np.array(nc_reader.read_variable('compliance_constants_relaxed_ion'))
             else:
                 raise ValueError('tensor_type "{}" not allowed'.format(tensor_type))
->>>>>>> ca135676
         #TODO: add the structure object!
         return cls(elastic_tensor=ec_relaxed, compliance_tensor=compl_relaxed, structure=None,
                    additional_info={'tensor_type': tensor_type})
