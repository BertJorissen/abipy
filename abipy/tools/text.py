"""Utilities for working with strings and text."""
from __future__ import print_function, division, unicode_literals

from pymatgen.util.string_utils import WildCard
<<<<<<< HEAD
=======
from monty.pprint import pprint_table
>>>>>>> 92bf65b6

def tonumber(s):
    """Convert string to number, raise ValueError if s cannot be converted."""
    # Duck test.
    try:
        stnum = s.upper().replace("D", "E")  # D-01 is not recognized by python: Replace it with E.
        stnum = strip_punct(stnum)           # Remove punctuation chars.
        return float(stnum)                  # Try to convert.

    except ValueError:
        raise

    except:
        raise RuntimeError("Don't know how to handle string: %s" % s)


def nums_and_text(line):
    """split line into (numbers, text)."""
    tokens = line.split()
    text = ""
    numbers = []

    for tok in tokens:
        try:
            numbers.append(tonumber(tok))
        except ValueError:
            text += " " + tok

    return numbers, text<|MERGE_RESOLUTION|>--- conflicted
+++ resolved
@@ -2,10 +2,7 @@
 from __future__ import print_function, division, unicode_literals
 
 from pymatgen.util.string_utils import WildCard
-<<<<<<< HEAD
-=======
-from monty.pprint import pprint_table
->>>>>>> 92bf65b6
+#from monty.pprint import pprint_table
 
 def tonumber(s):
     """Convert string to number, raise ValueError if s cannot be converted."""
