--- conflicted
+++ resolved
@@ -364,33 +364,17 @@
                                                                   
     .. code-block:: python
         
-        mdf_file = MdfFile("foo_MDF.nc")
-        mdf_file.plot_mdfs()
-    """
-<<<<<<< HEAD
-=======
-    def __init__(self, filepath):
-        super(MdfFile, self).__init__(filepath)
-
-        with MdfReader(filepath) as r:
-            self._structure = r.read_structure()
-            # TODO Add electron Bands.
-            #self._ebands = r.read_ebands()
-
-            self.qpoints = r.qpoints
-            self.exc_mdf = r.read_exc_mdf()
-            self.rpanlf_mdf = r.read_rpanlf_mdf()
-            self.gwnlf_mdf = r.read_gwnlf_mdf()
-
->>>>>>> 7f0f9514
+        with MdfFile("foo_MDF.nc") as mdf:
+            mdf.plot_mdfs()
+    """
     @classmethod
     def from_file(cls, filepath):
         """Initialize the object from a Netcdf file"""
         return cls(filepath)
 
     def __init__(self, filepath):
-        super(MDF_File, self).__init__(filepath)
-        self.reader = MDF_Reader(filepath)
+        super(MdfFile, self).__init__(filepath)
+        self.reader = MdfReader(filepath)
 
         # TODO Add electron Bands.
         #self._ebands = r.read_ebands()
