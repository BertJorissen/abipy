--- conflicted
+++ resolved
@@ -1,9 +1,5 @@
 # coding: utf-8
-<<<<<<< HEAD
-"""Define a class used to execute a visualizer within the Python interpreter."""""""""
-=======
 """Define a class used to execute a visualizer within the Python interpreter."""
->>>>>>> 1b9dd7f6
 from __future__ import print_function, division, unicode_literals
 
 import os
