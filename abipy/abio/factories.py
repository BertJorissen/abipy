--- conflicted
+++ resolved
@@ -754,16 +754,9 @@
                        nband=scf_nband, accuracy=accuracy, spin_mode=spin_mode, smearing=smearing, charge=charge,
                        scf_algorithm=scf_algorithm, shift_mode="Gamma-centered")
 
-<<<<<<< HEAD
     # Adding buffer to help convergence ...
     nbdbuf = max(int(0.1*gs_inp['nband']), 4)
     gs_inp.set_vars(nband=gs_inp['nband']+nbdbuf, nbdbuf=nbdbuf)
-=======
-    if len(ddk_tol) != 1 or any(k not in _tolerances for k in ddk_tol):
-        raise ValueError("Invalid tolerance: {0}".format(ddk_tol))
-    ddk_inp.pop_tolerances()
-    ddk_inp.set_vars(ddk_tol)
->>>>>>> cb97de60
 
     multi = MultiDataset.from_inputs([gs_inp])
 
@@ -771,20 +764,7 @@
 
     multi.extend(piezo_elastic_inputs)
 
-<<<<<<< HEAD
     return multi
-=======
-    if rf_tol is None:
-        rf_tol = {"tolvrs": 1.0e-12}
-
-    if len(rf_tol) != 1 or any(k not in _tolerances for k in rf_tol):
-        raise ValueError("Invalid tolerance: {0}".format(rf_tol))
-    rf_inp.pop_tolerances()
-    rf_inp.set_vars(rf_tol)
-
-    rf_inp.add_tags([DFPT, STRAIN])
-    all_inps.append(rf_inp)
->>>>>>> cb97de60
 
     # gs_inp = AbinitInput(structure=structure, pseudos=pseudos)
     #
